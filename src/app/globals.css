--- conflicted
+++ resolved
@@ -62,49 +62,13 @@
 }
 
 @media print {
-<<<<<<< HEAD
-    body, html {
-        background-color: white !important;
-        color: black !important;
-        -webkit-print-color-adjust: exact;
-        print-color-adjust: exact;
-=======
     body {
         background-color: white !important;
         color: black !important;
->>>>>>> a747ba23
     }
     .no-print, .no-print * {
         display: none !important;
     }
-<<<<<<< HEAD
-
-    /* Hide everything in the body by default */
-    body * {
-        visibility: hidden;
-    }
-
-    /* Make only the printable area and its children visible */
-    .printable-area, .printable-area * {
-        visibility: visible;
-    }
-
-    /* Position the printable area at the top of the page */
-    .printable-area {
-        position: absolute;
-        left: 0;
-        top: 0;
-        width: 100%;
-    }
-
-    .print-header {
-      display: block !important;
-      visibility: visible;
-    }
-
-    .print-section {
-        page-break-after: always;
-=======
     .printable-area {
       display: block;
       width: 100%;
@@ -125,13 +89,5 @@
     @page {
         size: A4;
         margin: 0.5in;
->>>>>>> a747ba23
     }
-    
-    @page {
-        size: A4 landscape;
-        margin: 0.5in;
-    }
-}
-
-    +}