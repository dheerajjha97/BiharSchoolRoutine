
"use client";

<<<<<<< HEAD
import { useContext, useState } from "react";
=======
import { useContext, useMemo, useState } from "react";
>>>>>>> 311003d8
import { AppStateContext } from "@/context/app-state-provider";
import type { RoutineVersion } from "@/context/app-state-provider";
import { useToast } from "@/hooks/use-toast";
import { Button } from "@/components/ui/button";
import { Card, CardContent, CardDescription, CardHeader, CardTitle } from "@/components/ui/card";
<<<<<<< HEAD
import { Loader2, Wand2, PlusSquare, Trash2, Edit } from "lucide-react";
=======
import { Loader2, Wand2, PlusSquare, Trash2, Edit, Check, X } from "lucide-react";
>>>>>>> 311003d8
import RoutineDisplay from "@/components/routine/routine-display";
import { generateScheduleLogic } from "@/lib/schedule-generator";
import type { GenerateScheduleLogicInput } from "@/lib/schedule-generator";
import type { ScheduleEntry, RoutineVersion } from "@/ai/flows/generate-schedule";
import PageHeader from "@/components/app/page-header";
import TeacherLoad from "@/components/routine/teacher-load";
<<<<<<< HEAD
import {
  DropdownMenu,
  DropdownMenuContent,
  DropdownMenuItem,
  DropdownMenuLabel,
  DropdownMenuSeparator,
  DropdownMenuTrigger,
} from "@/components/ui/dropdown-menu"
import { MoreHorizontal } from "lucide-react";
import {
  AlertDialog,
  AlertDialogAction,
  AlertDialogCancel,
  AlertDialogContent,
  AlertDialogDescription,
  AlertDialogFooter,
  AlertDialogHeader,
  AlertDialogTitle,
  AlertDialogTrigger,
} from "@/components/ui/alert-dialog"
import { Input } from "@/components/ui/input";
import { Label } from "@/components/ui/label";

=======
import { Select, SelectContent, SelectItem, SelectTrigger, SelectValue } from "@/components/ui/select";
import { AlertDialog, AlertDialogAction, AlertDialogCancel, AlertDialogContent, AlertDialogDescription, AlertDialogFooter, AlertDialogHeader, AlertDialogTitle, AlertDialogTrigger } from "@/components/ui/alert-dialog";
import { Input } from "@/components/ui/input";
>>>>>>> 311003d8

const daysOfWeek: ScheduleEntry['day'][] = ["Monday", "Tuesday", "Wednesday", "Thursday", "Friday", "Saturday"];

export default function Home() {
  const { appState, isLoading, setIsLoading, addRoutineVersion, routineHistory, activeRoutineId, setActiveRoutineId, updateRoutineVersion, deleteRoutineVersion } = useContext(AppStateContext);
  const { toast } = useToast();
  const [renameValue, setRenameValue] = useState("");
  const [routineToRename, setRoutineToRename] = useState<RoutineVersion | null>(null);
<<<<<<< HEAD


  const activeRoutine = routineHistory && routineHistory.find(r => r.id === activeRoutineId);
=======
>>>>>>> 311003d8

  const activeRoutine = useMemo(() => {
    if (!appState.routineHistory || !appState.activeRoutineId) return null;
    return appState.routineHistory.find(r => r.id === appState.activeRoutineId) || (appState.routineHistory.length > 0 ? appState.routineHistory[0] : null);
  }, [appState.routineHistory, appState.activeRoutineId]);

  const handleGenerateRoutine = () => {
    setIsLoading(true);
    try {
      const { 
        teachers, classes, subjects, timeSlots, config 
      } = appState;

      if (teachers.length === 0 || classes.length === 0 || subjects.length === 0 || timeSlots.length === 0) {
        throw new Error("Please define teachers, classes, subjects, and time slots in Data Management before generating a routine.");
      }
      
      const input: GenerateScheduleLogicInput = {
        teacherNames: teachers,
        classes,
        subjects,
        timeSlots,
        ...config,
      };

      const result = generateScheduleLogic(input);
<<<<<<< HEAD
      
      addRoutineVersion(result, `Generated on ${new Date().toLocaleString()}`);

      toast({
        title: "Routine Generated Successfully!",
        description: "A new routine version has been created and is now active.",
=======
      addRoutineVersion(result);
      toast({
        title: "Routine Generated Successfully!",
        description: "A new version of your routine has been created and is now active.",
>>>>>>> 311003d8
      });
    } catch (error) {
      console.error("Error generating schedule:", error);
      toast({
        variant: "destructive",
        title: "Error Generating Routine",
        description: error instanceof Error ? error.message : "An unexpected error occurred.",
      });
    } finally {
      setIsLoading(false);
    }
  };
  
  const handleCreateBlankRoutine = () => {
    setIsLoading(true);
    try {
      const { classes, timeSlots, config } = appState;
      if (classes.length === 0 || timeSlots.length === 0) {
        throw new Error("Please define classes and time slots in Data Management first.");
      }

      const blankSchedule: ScheduleEntry[] = [];
      const instructionalSlots = timeSlots.filter(
        slot => slot !== config.prayerTimeSlot && slot !== config.lunchTimeSlot
      );

      daysOfWeek.forEach(day => {
        classes.forEach(className => {
          instructionalSlots.forEach(timeSlot => {
            blankSchedule.push({ day, timeSlot, className, subject: "---", teacher: "N/A" });
          });
<<<<<<< HEAD
          if (config.prayerTimeSlot) {
            blankSchedule.push({
              day,
              timeSlot: config.prayerTimeSlot,
              className,
              subject: "Prayer",
              teacher: "N/A",
            });
          }
          if (config.lunchTimeSlot) {
            blankSchedule.push({
              day,
              timeSlot: config.lunchTimeSlot,
              className,
              subject: "Lunch",
              teacher: "N/A",
            });
          }
        });
      });
      
      addRoutineVersion({ schedule: blankSchedule }, `Blank on ${new Date().toLocaleString()}`);

=======
          if (config.prayerTimeSlot) blankSchedule.push({ day, timeSlot: config.prayerTimeSlot, className, subject: "Prayer", teacher: "N/A" });
          if (config.lunchTimeSlot) blankSchedule.push({ day, timeSlot: config.lunchTimeSlot, className, subject: "Lunch", teacher: "N/A" });
        });
      });
      
      addRoutineVersion({ schedule: blankSchedule });
>>>>>>> 311003d8
      toast({
        title: "Blank Routine Created",
        description: "A new blank routine version has been created and is now active.",
      });
    } catch (error) {
       toast({
        variant: "destructive",
        title: "Error Creating Blank Routine",
        description: error instanceof Error ? error.message : "An unexpected error occurred.",
      });
    } finally {
      setIsLoading(false);
    }
  };

<<<<<<< HEAD
  const handleRename = () => {
    if (routineToRename && renameValue.trim()) {
      updateRoutineVersion(routineToRename.id, { name: renameValue.trim() });
      toast({ title: "Routine Renamed", description: `"${routineToRename.name}" was renamed to "${renameValue.trim()}".` });
      setRoutineToRename(null);
      setRenameValue("");
    }
  };
  
  const ConfirmationWrapper = ({ onConfirm, children, disabled }: { onConfirm: () => void; children: React.ReactNode, disabled: boolean }) => {
    if (!routineHistory || routineHistory.length === 0) {
      return <div onClick={onConfirm}>{children}</div>;
    }

    return (
      <AlertDialog>
        <AlertDialogTrigger asChild disabled={disabled}>{children}</AlertDialogTrigger>
        <AlertDialogContent>
          <AlertDialogHeader>
            <AlertDialogTitle>Are you sure?</AlertDialogTitle>
            <AlertDialogDescription>
              This will create a new version of the routine, leaving your current active routine untouched in the history. Do you want to continue?
            </AlertDialogDescription>
          </AlertDialogHeader>
          <AlertDialogFooter>
            <AlertDialogCancel>Cancel</AlertDialogCancel>
            <AlertDialogAction onClick={onConfirm}>Continue</AlertDialogAction>
          </AlertDialogFooter>
        </AlertDialogContent>
      </AlertDialog>
    );
  };

=======
  const startRename = (routine: RoutineVersion) => {
    setRoutineToRename(routine);
    setRenameValue(routine.name);
  };

  const cancelRename = () => {
    setRoutineToRename(null);
    setRenameValue("");
  };

  const confirmRename = () => {
    if (routineToRename && renameValue.trim()) {
        updateRoutineVersion(routineToRename.id, { name: renameValue.trim() });
        cancelRename();
    }
  };
>>>>>>> 311003d8

  return (
    <div className="space-y-6">
       <PageHeader 
          title="Dashboard"
          description="Generate, view, and manage your school's class routine."
        />

        <Card>
          <CardHeader>
            <CardTitle>Generate New Routine</CardTitle>
            <CardDescription>
<<<<<<< HEAD
              Use the generator to create a routine automatically, or create a blank template. Each action creates a new, switchable version of your routine.
=======
              Use the generator to create a routine automatically, or create a blank template to fill in manually. This will create a new version in your history.
>>>>>>> 311003d8
            </CardDescription>
          </CardHeader>
          <CardContent>
              <div className="flex flex-wrap gap-4">
<<<<<<< HEAD
                  <ConfirmationWrapper onConfirm={handleGenerateRoutine} disabled={isLoading}>
                    <Button
                      size="lg"
                      disabled={isLoading}
                    >
                      {isLoading ? (
                        <Loader2 className="mr-2 h-5 w-5 animate-spin" />
                      ) : (
                        <Wand2 className="mr-2 h-5 w-5" />
                      )}
                      Generate Routine
                    </Button>
                  </ConfirmationWrapper>
                  
                  <ConfirmationWrapper onConfirm={handleCreateBlankRoutine} disabled={isLoading}>
                    <Button
                      size="lg"
                      variant="outline"
                      disabled={isLoading}
                    >
                      <PlusSquare className="mr-2 h-5 w-5" />
                      Create Blank Routine
                    </Button>
                  </ConfirmationWrapper>
=======
                 <AlertDialog>
                    <AlertDialogTrigger asChild>
                        <Button size="lg" disabled={isLoading}>
                            {isLoading ? (<Loader2 className="mr-2 h-5 w-5 animate-spin" />) : (<Wand2 className="mr-2 h-5 w-5" />)}
                            Generate Routine
                        </Button>
                    </AlertDialogTrigger>
                    {appState.routineHistory && appState.routineHistory.length > 0 && (
                        <AlertDialogContent>
                            <AlertDialogHeader>
                                <AlertDialogTitle>Are you sure?</AlertDialogTitle>
                                <AlertDialogDescription>
                                This will create a new version of the routine, leaving your current active routine untouched in the history. Do you want to continue?
                                </AlertDialogDescription>
                            </AlertDialogHeader>
                            <AlertDialogFooter>
                                <AlertDialogCancel>Cancel</AlertDialogCancel>
                                <AlertDialogAction onClick={handleGenerateRoutine}>Continue</AlertDialogAction>
                            </AlertDialogFooter>
                        </AlertDialogContent>
                    )}
                 </AlertDialog>
                
                 <AlertDialog>
                    <AlertDialogTrigger asChild>
                        <Button size="lg" variant="outline" disabled={isLoading}>
                            <PlusSquare className="mr-2 h-5 w-5" />
                            Create Blank Routine
                        </Button>
                    </AlertDialogTrigger>
                    {appState.routineHistory && appState.routineHistory.length > 0 && (
                       <AlertDialogContent>
                            <AlertDialogHeader>
                                <AlertDialogTitle>Are you sure?</AlertDialogTitle>
                                <AlertDialogDescription>
                                This will create a new version of the routine, leaving your current active routine untouched in the history. Do you want to continue?
                                </AlertDialogDescription>
                            </AlertDialogHeader>
                            <AlertDialogFooter>
                                <AlertDialogCancel>Cancel</AlertDialogCancel>
                                <AlertDialogAction onClick={handleCreateBlankRoutine}>Continue</AlertDialogAction>
                            </AlertDialogFooter>
                        </AlertDialogContent>
                    )}
                 </AlertDialog>
>>>>>>> 311003d8
              </div>
          </CardContent>
        </Card>

<<<<<<< HEAD
        {routineHistory && routineHistory.length > 0 && (
          <Card>
            <CardHeader>
              <CardTitle>Manage Active Routine</CardTitle>
              <CardDescription>Switch between different versions of your routine. Your last 5 versions are saved automatically.</CardDescription>
            </CardHeader>
            <CardContent>
               <DropdownMenu>
                  <DropdownMenuTrigger asChild>
                    <Button variant="outline" className="w-full md:w-auto">
                      <span>Active: {activeRoutine?.name || "No routine selected"}</span>
                      <MoreHorizontal className="ml-2 h-4 w-4" />
                    </Button>
                  </DropdownMenuTrigger>
                  <DropdownMenuContent align="start">
                    <DropdownMenuLabel>Switch to Routine Version</DropdownMenuLabel>
                    <DropdownMenuSeparator />
                    {routineHistory.map(routine => (
                      <DropdownMenuItem 
                        key={routine.id} 
                        className="flex justify-between items-center"
                        onSelect={() => setActiveRoutineId(routine.id)}
                      >
                       <span>{routine.name}</span>

                        <AlertDialog onOpenChange={(open) => { if(!open) { setRoutineToRename(null); setRenameValue(""); }}}>
                          <DropdownMenu>
                              <DropdownMenuTrigger asChild onClick={(e) => e.stopPropagation()}>
                                <Button variant="ghost" size="icon" className="h-6 w-6"><MoreHorizontal className="h-4 w-4" /></Button>
                              </DropdownMenuTrigger>
                              <DropdownMenuContent onClick={(e) => e.stopPropagation()}>
                                <AlertDialogTrigger asChild onSelect={(e) => e.preventDefault()}>
                                  <DropdownMenuItem onClick={() => { setRoutineToRename(routine); setRenameValue(routine.name);}}>
                                    <Edit className="mr-2 h-4 w-4" /> Rename
                                  </DropdownMenuItem>
                                </AlertDialogTrigger>
                                <DropdownMenuItem className="text-destructive" onSelect={() => deleteRoutineVersion(routine.id)}>
                                    <Trash2 className="mr-2 h-4 w-4" /> Delete
                                </DropdownMenuItem>
                              </DropdownMenuContent>
                          </DropdownMenu>

                           <AlertDialogContent onClick={(e) => e.stopPropagation()}>
                              <AlertDialogHeader>
                                <AlertDialogTitle>Rename Routine</AlertDialogTitle>
                                <AlertDialogDescription>
                                  Give this routine version a new name to easily identify it later.
                                </AlertDialogDescription>
                              </AlertDialogHeader>
                              <div className="grid gap-2 py-2">
                                <Label htmlFor="routine-name">New Name</Label>
                                <Input id="routine-name" value={renameValue} onChange={(e) => setRenameValue(e.target.value)} />
                              </div>
                              <AlertDialogFooter>
                                <AlertDialogCancel>Cancel</AlertDialogCancel>
                                <AlertDialogAction onClick={handleRename}>Save</AlertDialogAction>
                              </AlertDialogFooter>
                            </AlertDialogContent>
                        </AlertDialog>

                      </DropdownMenuItem>
                    ))}
                  </DropdownMenuContent>
                </DropdownMenu>
            </CardContent>
          </Card>
        )}
      
        <RoutineDisplay 
          scheduleData={activeRoutine ? activeRoutine.schedule : null}
=======
        {appState.routineHistory && appState.routineHistory.length > 0 && (
            <Card>
                <CardHeader>
                    <CardTitle>Manage Active Routine</CardTitle>
                    <CardDescription>Select a routine version to view, edit, or download. Your last 5 versions are saved.</CardDescription>
                </CardHeader>
                <CardContent>
                    <div className="flex flex-col sm:flex-row gap-2 items-center">
                        <div className="w-full sm:w-auto sm:flex-grow">
                             {routineToRename && activeRoutine && routineToRename.id === activeRoutine.id ? (
                                <div className="flex gap-2">
                                    <Input value={renameValue} onChange={(e) => setRenameValue(e.target.value)} />
                                    <Button size="icon" onClick={confirmRename}><Check className="h-4 w-4" /></Button>
                                    <Button size="icon" variant="ghost" onClick={cancelRename}><X className="h-4 w-4" /></Button>
                                </div>
                             ) : (
                                <Select value={activeRoutineId || ""} onValueChange={setActiveRoutineId}>
                                    <SelectTrigger>
                                        <SelectValue placeholder="Select a routine version..." />
                                    </SelectTrigger>
                                    <SelectContent>
                                        {routineHistory.map(version => (
                                            <SelectItem key={version.id} value={version.id}>
                                                {version.name}
                                            </SelectItem>
                                        ))}
                                    </SelectContent>
                                </Select>
                             )}
                        </div>
                        {activeRoutine && !routineToRename && (
                             <div className="flex gap-2 shrink-0">
                                <Button variant="outline" size="sm" onClick={() => startRename(activeRoutine)}>
                                    <Edit className="mr-2 h-4 w-4" /> Rename
                                </Button>
                                 <AlertDialog>
                                    <AlertDialogTrigger asChild>
                                        <Button variant="destructive" size="sm">
                                            <Trash2 className="mr-2 h-4 w-4" /> Delete
                                        </Button>
                                    </AlertDialogTrigger>
                                    <AlertDialogContent>
                                        <AlertDialogHeader>
                                            <AlertDialogTitle>Delete Routine Version?</AlertDialogTitle>
                                            <AlertDialogDescription>
                                                Are you sure you want to delete "{activeRoutine.name}"? This action cannot be undone.
                                            </AlertDialogDescription>
                                        </AlertDialogHeader>
                                        <AlertDialogFooter>
                                            <AlertDialogCancel>Cancel</AlertDialogCancel>
                                            <AlertDialogAction onClick={() => deleteRoutineVersion(activeRoutine.id)}>Delete</AlertDialogAction>
                                        </AlertDialogFooter>
                                    </AlertDialogContent>
                                 </AlertDialog>
                            </div>
                        )}
                    </div>
                </CardContent>
            </Card>
        )}
      
        <RoutineDisplay 
          scheduleData={activeRoutine?.schedule || null}
>>>>>>> 311003d8
          onScheduleChange={(newSchedule) => {
            if (activeRoutine) {
              updateRoutineVersion(activeRoutine.id, { schedule: { schedule: newSchedule } });
            }
          }}
          timeSlots={appState.timeSlots} 
          classes={appState.classes}
          subjects={appState.subjects}
          teachers={appState.teachers}
          teacherSubjects={appState.config.teacherSubjects}
          dailyPeriodQuota={appState.config.dailyPeriodQuota}
          pdfHeader={appState.pdfHeader}
        />
        
        <TeacherLoad 
            teacherLoad={appState.teacherLoad}
            pdfHeader={appState.pdfHeader}
        />
    </div>
  );
}<|MERGE_RESOLUTION|>--- conflicted
+++ resolved
@@ -1,56 +1,21 @@
 
 "use client";
 
-<<<<<<< HEAD
-import { useContext, useState } from "react";
-=======
 import { useContext, useMemo, useState } from "react";
->>>>>>> 311003d8
 import { AppStateContext } from "@/context/app-state-provider";
-import type { RoutineVersion } from "@/context/app-state-provider";
 import { useToast } from "@/hooks/use-toast";
 import { Button } from "@/components/ui/button";
 import { Card, CardContent, CardDescription, CardHeader, CardTitle } from "@/components/ui/card";
-<<<<<<< HEAD
-import { Loader2, Wand2, PlusSquare, Trash2, Edit } from "lucide-react";
-=======
 import { Loader2, Wand2, PlusSquare, Trash2, Edit, Check, X } from "lucide-react";
->>>>>>> 311003d8
 import RoutineDisplay from "@/components/routine/routine-display";
 import { generateScheduleLogic } from "@/lib/schedule-generator";
 import type { GenerateScheduleLogicInput } from "@/lib/schedule-generator";
 import type { ScheduleEntry, RoutineVersion } from "@/ai/flows/generate-schedule";
 import PageHeader from "@/components/app/page-header";
 import TeacherLoad from "@/components/routine/teacher-load";
-<<<<<<< HEAD
-import {
-  DropdownMenu,
-  DropdownMenuContent,
-  DropdownMenuItem,
-  DropdownMenuLabel,
-  DropdownMenuSeparator,
-  DropdownMenuTrigger,
-} from "@/components/ui/dropdown-menu"
-import { MoreHorizontal } from "lucide-react";
-import {
-  AlertDialog,
-  AlertDialogAction,
-  AlertDialogCancel,
-  AlertDialogContent,
-  AlertDialogDescription,
-  AlertDialogFooter,
-  AlertDialogHeader,
-  AlertDialogTitle,
-  AlertDialogTrigger,
-} from "@/components/ui/alert-dialog"
-import { Input } from "@/components/ui/input";
-import { Label } from "@/components/ui/label";
-
-=======
 import { Select, SelectContent, SelectItem, SelectTrigger, SelectValue } from "@/components/ui/select";
 import { AlertDialog, AlertDialogAction, AlertDialogCancel, AlertDialogContent, AlertDialogDescription, AlertDialogFooter, AlertDialogHeader, AlertDialogTitle, AlertDialogTrigger } from "@/components/ui/alert-dialog";
 import { Input } from "@/components/ui/input";
->>>>>>> 311003d8
 
 const daysOfWeek: ScheduleEntry['day'][] = ["Monday", "Tuesday", "Wednesday", "Thursday", "Friday", "Saturday"];
 
@@ -59,17 +24,11 @@
   const { toast } = useToast();
   const [renameValue, setRenameValue] = useState("");
   const [routineToRename, setRoutineToRename] = useState<RoutineVersion | null>(null);
-<<<<<<< HEAD
-
-
-  const activeRoutine = routineHistory && routineHistory.find(r => r.id === activeRoutineId);
-=======
->>>>>>> 311003d8
 
   const activeRoutine = useMemo(() => {
-    if (!appState.routineHistory || !appState.activeRoutineId) return null;
-    return appState.routineHistory.find(r => r.id === appState.activeRoutineId) || (appState.routineHistory.length > 0 ? appState.routineHistory[0] : null);
-  }, [appState.routineHistory, appState.activeRoutineId]);
+    if (!routineHistory || !activeRoutineId) return null;
+    return routineHistory.find(r => r.id === activeRoutineId) || (routineHistory.length > 0 ? routineHistory[0] : null);
+  }, [routineHistory, activeRoutineId]);
 
   const handleGenerateRoutine = () => {
     setIsLoading(true);
@@ -91,19 +50,10 @@
       };
 
       const result = generateScheduleLogic(input);
-<<<<<<< HEAD
-      
-      addRoutineVersion(result, `Generated on ${new Date().toLocaleString()}`);
-
-      toast({
-        title: "Routine Generated Successfully!",
-        description: "A new routine version has been created and is now active.",
-=======
       addRoutineVersion(result);
       toast({
         title: "Routine Generated Successfully!",
         description: "A new version of your routine has been created and is now active.",
->>>>>>> 311003d8
       });
     } catch (error) {
       console.error("Error generating schedule:", error);
@@ -135,38 +85,12 @@
           instructionalSlots.forEach(timeSlot => {
             blankSchedule.push({ day, timeSlot, className, subject: "---", teacher: "N/A" });
           });
-<<<<<<< HEAD
-          if (config.prayerTimeSlot) {
-            blankSchedule.push({
-              day,
-              timeSlot: config.prayerTimeSlot,
-              className,
-              subject: "Prayer",
-              teacher: "N/A",
-            });
-          }
-          if (config.lunchTimeSlot) {
-            blankSchedule.push({
-              day,
-              timeSlot: config.lunchTimeSlot,
-              className,
-              subject: "Lunch",
-              teacher: "N/A",
-            });
-          }
-        });
-      });
-      
-      addRoutineVersion({ schedule: blankSchedule }, `Blank on ${new Date().toLocaleString()}`);
-
-=======
           if (config.prayerTimeSlot) blankSchedule.push({ day, timeSlot: config.prayerTimeSlot, className, subject: "Prayer", teacher: "N/A" });
           if (config.lunchTimeSlot) blankSchedule.push({ day, timeSlot: config.lunchTimeSlot, className, subject: "Lunch", teacher: "N/A" });
         });
       });
       
       addRoutineVersion({ schedule: blankSchedule });
->>>>>>> 311003d8
       toast({
         title: "Blank Routine Created",
         description: "A new blank routine version has been created and is now active.",
@@ -182,41 +106,6 @@
     }
   };
 
-<<<<<<< HEAD
-  const handleRename = () => {
-    if (routineToRename && renameValue.trim()) {
-      updateRoutineVersion(routineToRename.id, { name: renameValue.trim() });
-      toast({ title: "Routine Renamed", description: `"${routineToRename.name}" was renamed to "${renameValue.trim()}".` });
-      setRoutineToRename(null);
-      setRenameValue("");
-    }
-  };
-  
-  const ConfirmationWrapper = ({ onConfirm, children, disabled }: { onConfirm: () => void; children: React.ReactNode, disabled: boolean }) => {
-    if (!routineHistory || routineHistory.length === 0) {
-      return <div onClick={onConfirm}>{children}</div>;
-    }
-
-    return (
-      <AlertDialog>
-        <AlertDialogTrigger asChild disabled={disabled}>{children}</AlertDialogTrigger>
-        <AlertDialogContent>
-          <AlertDialogHeader>
-            <AlertDialogTitle>Are you sure?</AlertDialogTitle>
-            <AlertDialogDescription>
-              This will create a new version of the routine, leaving your current active routine untouched in the history. Do you want to continue?
-            </AlertDialogDescription>
-          </AlertDialogHeader>
-          <AlertDialogFooter>
-            <AlertDialogCancel>Cancel</AlertDialogCancel>
-            <AlertDialogAction onClick={onConfirm}>Continue</AlertDialogAction>
-          </AlertDialogFooter>
-        </AlertDialogContent>
-      </AlertDialog>
-    );
-  };
-
-=======
   const startRename = (routine: RoutineVersion) => {
     setRoutineToRename(routine);
     setRenameValue(routine.name);
@@ -233,7 +122,6 @@
         cancelRename();
     }
   };
->>>>>>> 311003d8
 
   return (
     <div className="space-y-6">
@@ -246,41 +134,11 @@
           <CardHeader>
             <CardTitle>Generate New Routine</CardTitle>
             <CardDescription>
-<<<<<<< HEAD
-              Use the generator to create a routine automatically, or create a blank template. Each action creates a new, switchable version of your routine.
-=======
               Use the generator to create a routine automatically, or create a blank template to fill in manually. This will create a new version in your history.
->>>>>>> 311003d8
             </CardDescription>
           </CardHeader>
           <CardContent>
               <div className="flex flex-wrap gap-4">
-<<<<<<< HEAD
-                  <ConfirmationWrapper onConfirm={handleGenerateRoutine} disabled={isLoading}>
-                    <Button
-                      size="lg"
-                      disabled={isLoading}
-                    >
-                      {isLoading ? (
-                        <Loader2 className="mr-2 h-5 w-5 animate-spin" />
-                      ) : (
-                        <Wand2 className="mr-2 h-5 w-5" />
-                      )}
-                      Generate Routine
-                    </Button>
-                  </ConfirmationWrapper>
-                  
-                  <ConfirmationWrapper onConfirm={handleCreateBlankRoutine} disabled={isLoading}>
-                    <Button
-                      size="lg"
-                      variant="outline"
-                      disabled={isLoading}
-                    >
-                      <PlusSquare className="mr-2 h-5 w-5" />
-                      Create Blank Routine
-                    </Button>
-                  </ConfirmationWrapper>
-=======
                  <AlertDialog>
                     <AlertDialogTrigger asChild>
                         <Button size="lg" disabled={isLoading}>
@@ -326,84 +184,11 @@
                         </AlertDialogContent>
                     )}
                  </AlertDialog>
->>>>>>> 311003d8
               </div>
           </CardContent>
         </Card>
 
-<<<<<<< HEAD
         {routineHistory && routineHistory.length > 0 && (
-          <Card>
-            <CardHeader>
-              <CardTitle>Manage Active Routine</CardTitle>
-              <CardDescription>Switch between different versions of your routine. Your last 5 versions are saved automatically.</CardDescription>
-            </CardHeader>
-            <CardContent>
-               <DropdownMenu>
-                  <DropdownMenuTrigger asChild>
-                    <Button variant="outline" className="w-full md:w-auto">
-                      <span>Active: {activeRoutine?.name || "No routine selected"}</span>
-                      <MoreHorizontal className="ml-2 h-4 w-4" />
-                    </Button>
-                  </DropdownMenuTrigger>
-                  <DropdownMenuContent align="start">
-                    <DropdownMenuLabel>Switch to Routine Version</DropdownMenuLabel>
-                    <DropdownMenuSeparator />
-                    {routineHistory.map(routine => (
-                      <DropdownMenuItem 
-                        key={routine.id} 
-                        className="flex justify-between items-center"
-                        onSelect={() => setActiveRoutineId(routine.id)}
-                      >
-                       <span>{routine.name}</span>
-
-                        <AlertDialog onOpenChange={(open) => { if(!open) { setRoutineToRename(null); setRenameValue(""); }}}>
-                          <DropdownMenu>
-                              <DropdownMenuTrigger asChild onClick={(e) => e.stopPropagation()}>
-                                <Button variant="ghost" size="icon" className="h-6 w-6"><MoreHorizontal className="h-4 w-4" /></Button>
-                              </DropdownMenuTrigger>
-                              <DropdownMenuContent onClick={(e) => e.stopPropagation()}>
-                                <AlertDialogTrigger asChild onSelect={(e) => e.preventDefault()}>
-                                  <DropdownMenuItem onClick={() => { setRoutineToRename(routine); setRenameValue(routine.name);}}>
-                                    <Edit className="mr-2 h-4 w-4" /> Rename
-                                  </DropdownMenuItem>
-                                </AlertDialogTrigger>
-                                <DropdownMenuItem className="text-destructive" onSelect={() => deleteRoutineVersion(routine.id)}>
-                                    <Trash2 className="mr-2 h-4 w-4" /> Delete
-                                </DropdownMenuItem>
-                              </DropdownMenuContent>
-                          </DropdownMenu>
-
-                           <AlertDialogContent onClick={(e) => e.stopPropagation()}>
-                              <AlertDialogHeader>
-                                <AlertDialogTitle>Rename Routine</AlertDialogTitle>
-                                <AlertDialogDescription>
-                                  Give this routine version a new name to easily identify it later.
-                                </AlertDialogDescription>
-                              </AlertDialogHeader>
-                              <div className="grid gap-2 py-2">
-                                <Label htmlFor="routine-name">New Name</Label>
-                                <Input id="routine-name" value={renameValue} onChange={(e) => setRenameValue(e.target.value)} />
-                              </div>
-                              <AlertDialogFooter>
-                                <AlertDialogCancel>Cancel</AlertDialogCancel>
-                                <AlertDialogAction onClick={handleRename}>Save</AlertDialogAction>
-                              </AlertDialogFooter>
-                            </AlertDialogContent>
-                        </AlertDialog>
-
-                      </DropdownMenuItem>
-                    ))}
-                  </DropdownMenuContent>
-                </DropdownMenu>
-            </CardContent>
-          </Card>
-        )}
-      
-        <RoutineDisplay 
-          scheduleData={activeRoutine ? activeRoutine.schedule : null}
-=======
-        {appState.routineHistory && appState.routineHistory.length > 0 && (
             <Card>
                 <CardHeader>
                     <CardTitle>Manage Active Routine</CardTitle>
@@ -440,7 +225,7 @@
                                 </Button>
                                  <AlertDialog>
                                     <AlertDialogTrigger asChild>
-                                        <Button variant="destructive" size="sm">
+                                        <Button variant="destructive" size="sm" disabled={routineHistory.length <= 1}>
                                             <Trash2 className="mr-2 h-4 w-4" /> Delete
                                         </Button>
                                     </AlertDialogTrigger>
@@ -466,7 +251,6 @@
       
         <RoutineDisplay 
           scheduleData={activeRoutine?.schedule || null}
->>>>>>> 311003d8
           onScheduleChange={(newSchedule) => {
             if (activeRoutine) {
               updateRoutineVersion(activeRoutine.id, { schedule: { schedule: newSchedule } });
@@ -487,4 +271,6 @@
         />
     </div>
   );
-}+}
+
+    