--- conflicted
+++ resolved
@@ -122,26 +122,17 @@
     scheduleData.schedule.forEach(entry => {
         if (!entry) return; // Safety check
         const key = `${entry.day}-${entry.timeSlot}`;
-<<<<<<< HEAD
         if (!bookings[key]) {
             bookings[key] = { teachers: [], classes: [] };
         }
-=======
-        if (!bookings[key]) bookings[key] = { teachers: [], classes: [] };
 
         const entryClasses = (entry.className || '').split(' & ').map(c => c.trim());
         const entryTeachers = (entry.teacher || '').split(' & ').map(t => t.trim()).filter(t => t && t !== "N/A");
->>>>>>> 3603ce40
-
-        if (typeof entry.teacher === 'string') {
-            const entryTeachers = entry.teacher.split(' & ').map(t => t.trim()).filter(t => t && t !== "N/A");
-            entryTeachers.forEach(teacher => {
-                if (bookings[key].teachers.includes(teacher)) {
-                    clashes.add(`teacher-${key}-${teacher}`); // Mark the teacher as clashed at this slot
-                }
-                bookings[key].teachers.push(teacher);
-            });
-        }
+
+        entryTeachers.forEach(teacher => {
+            if (bookings[key].teachers.includes(teacher)) clashes.add(`teacher-${key}-${teacher}`);
+            bookings[key].teachers.push(teacher);
+        });
 
         if (typeof entry.className === 'string') {
             const entryClasses = entry.className.split(' & ').map(c => c.trim());
@@ -158,33 +149,12 @@
     scheduleData.schedule.forEach(entry => {
         if (!entry) return; // Safety check
         const key = `${entry.day}-${entry.timeSlot}`;
-<<<<<<< HEAD
-        
-        if (typeof entry.teacher === 'string') {
-            const entryTeachers = entry.teacher.split(' & ').map(t => t.trim()).filter(t => t && t !== "N/A");
-            entryTeachers.forEach(teacher => {
-                if (clashes.has(`teacher-${key}-${teacher}`)) {
-                    clashes.add(`${key}-${entry.className}-${teacher}`);
-                }
-            });
-        }
-
-        if (typeof entry.className === 'string') {
-            const entryClasses = entry.className.split(' & ').map(c => c.trim());
-            entryClasses.forEach(c => {
-                if (clashes.has(`class-${key}-${c}`)) {
-                    clashes.add(`${key}-${c}-${entry.teacher}`);
-                }
-            });
-        }
-=======
         (entry.teacher || '').split(' & ').map(t => t.trim()).filter(t => t && t !== "N/A").forEach(teacher => {
             if (clashes.has(`teacher-${key}-${teacher}`)) clashes.add(`${key}-${entry.className}-${teacher}`);
         });
         (entry.className || '').split(' & ').map(c => c.trim()).forEach(c => {
             if (clashes.has(`class-${key}-${c}`)) clashes.add(`${key}-${c}-${entry.teacher}`);
         });
->>>>>>> 3603ce40
     });
 
     return clashes;
@@ -202,21 +172,11 @@
 
     if (scheduleData?.schedule) {
       scheduleData.schedule.forEach(entry => {
-<<<<<<< HEAD
-        if (entry && typeof entry.className === 'string') {
-            entry.className.split(' & ').map(c => c.trim()).forEach(className => {
-                if (grid[entry.day]?.[className]?.[entry.timeSlot]) {
-                  grid[entry.day][className][entry.timeSlot].push(entry);
-                }
-            });
-        }
-=======
         (entry.className || '').split(' & ').map(c => c.trim()).forEach(className => {
             if (grid[entry.day]?.[className]?.[entry.timeSlot]) {
               grid[entry.day][className][entry.timeSlot].push(entry);
             }
         });
->>>>>>> 3603ce40
       });
     }
     return grid;
@@ -443,20 +403,10 @@
 
   const renderCellContent = (day: ScheduleEntry['day'], className: string, timeSlot: string) => {
     const entries = gridSchedule[day]?.[className]?.[timeSlot] || [];
-<<<<<<< HEAD
-    const isClashed = entries.some(entry => {
-        if (!entry) return false;
-        const teachers = typeof entry.teacher === 'string' ? entry.teacher.split(' & ') : [];
-        return teachers.some(t => clashSet.has(`teacher-${day}-${entry.timeSlot}-${t}`)) ||
-               clashSet.has(`class-${day}-${entry.timeSlot}-${className}`);
-    });
-
-=======
     const isClashed = entries.some(entry => 
         (entry.teacher || '').split(' & ').some(t => clashSet.has(`teacher-${day}-${entry.timeSlot}-${t}`)) ||
         clashSet.has(`class-${day}-${entry.timeSlot}-${className}`)
     );
->>>>>>> 3603ce40
 
     return (
         <div
@@ -474,18 +424,6 @@
                     if (!entry || entry.subject === '---') return null;
                     
                     const isClashedEntry = isClashed && (
-<<<<<<< HEAD
-                        (typeof entry.teacher === 'string' && entry.teacher.split(' & ').some(t => clashSet.has(`teacher-${day}-${entry.timeSlot}-${t}`))) ||
-                        clashSet.has(`class-${day}-${entry.timeSlot}-${className}`)
-                    );
-                    
-                    const isCombined = typeof entry.className === 'string' && entry.className.includes('&');
-                    const isSplit = typeof entry.subject === 'string' && entry.subject.includes('/');
-                    
-                    const teacherNames = typeof entry.teacher === 'string' 
-                        ? entry.teacher.split(' & ').map(tId => getTeacherName(tId.trim())).join(' & ') 
-                        : '';
-=======
                         (entry.teacher || '').split(' & ').some(t => clashSet.has(`teacher-${day}-${entry.timeSlot}-${t}`)) ||
                         clashSet.has(`class-${day}-${entry.timeSlot}-${className}`)
                     );
@@ -493,7 +431,6 @@
                     const isSplit = (entry.subject || '').includes('/');
                     
                     const teacherNames = (entry.teacher || '').split(' & ').map(tId => getTeacherName(tId.trim())).join(' & ');
->>>>>>> 3603ce40
 
                     return (
                         <div key={index} className={cn("w-full text-center p-1 bg-card rounded-md border text-xs", isClashedEntry && "bg-destructive/20")}>
@@ -674,12 +611,8 @@
   );
 };
 
-<<<<<<< HEAD
 export default RoutineDisplay;
-=======
-export default RoutineDisplay;
-
-    
-
-    
->>>>>>> 3603ce40
+
+    
+
+    