
"use client";

import React, { useMemo, useState } from 'react';
import type { GenerateScheduleOutput, ScheduleEntry } from "@/ai/flows/generate-schedule";
import { Button } from "@/components/ui/button";
import { Dialog, DialogContent, DialogHeader, DialogTitle, DialogFooter } from "@/components/ui/dialog";
import { Card, CardContent, CardDescription, CardHeader, CardTitle } from "@/components/ui/card";
import { Input } from "@/components/ui/input";
import { Label } from "@/components/ui/label";
import { Table, TableBody, TableCell, TableHead, TableHeader, TableRow } from "@/components/ui/table";
import { Trash2, AlertTriangle, Copy, FileDown, Loader2 } from "lucide-react";
import { Select, SelectContent, SelectItem, SelectTrigger, SelectValue } from "@/components/ui/select";
import { cn, sortClasses } from '@/lib/utils';
import { useToast } from "@/hooks/use-toast";
import {
  DropdownMenu,
  DropdownMenuContent,
  DropdownMenuItem,
  DropdownMenuPortal,
  DropdownMenuSub,
  DropdownMenuSubContent,
  DropdownMenuSubTrigger,
  DropdownMenuTrigger,
} from "@/components/ui/dropdown-menu"
import jsPDF from 'jspdf';
import html2canvas from 'html2canvas';
<<<<<<< HEAD
import type { Teacher } from '@/types';
=======
import type { Teacher } from '@/context/app-state-provider';
>>>>>>> 671c8219

interface RoutineDisplayProps {
  scheduleData: GenerateScheduleOutput | null;
  timeSlots: string[];
  classes: string[];
  subjects: string[];
  teachers: Teacher[];
  teacherSubjects: Record<string, string[]>;
  onScheduleChange: (newSchedule: ScheduleEntry[]) => void;
  dailyPeriodQuota: number;
  pdfHeader?: string;
  isEditable: boolean;
}

type GridSchedule = Record<string, Record<string, Record<string, ScheduleEntry[]>>>;

type CellData = {
    subject: string;
    className: string;
    teacher: string; // This will store the teacher's ID
}

const daysOfWeek: ScheduleEntry['day'][] = ["Monday", "Tuesday", "Wednesday", "Thursday", "Friday", "Saturday"];

type CurrentCell = {
    day: ScheduleEntry['day'];
    timeSlot: string;
    className: string;
    entry: ScheduleEntry | null;
};


const getGradeFromClassName = (className: string): string | null => {
    if (typeof className !== 'string') return null;
    const match = className.match(/\d+/);
    return match ? match[0] : null;
};

const categorizeClasses = (classes: string[]) => {
    const sorted = [...classes].sort(sortClasses);
    const secondary = sorted.filter(c => ['9', '10'].includes(getGradeFromClassName(c) || ''));
    const seniorSecondary = sorted.filter(c => ['11', '12'].includes(getGradeFromClassName(c) || ''));
    return { 
        secondaryClasses: secondary, 
        seniorSecondaryClasses: seniorSecondary 
    };
};

const toRoman = (num: number): string => {
    if (num < 1) return "";
    const romanMap: Record<number, string> = { 10: 'X', 9: 'IX', 5: 'V', 4: 'IV', 1: 'I' };
    let result = '';
    for (const val of [10, 9, 5, 4, 1]) {
        while (num >= val) {
            result += romanMap[val];
            num -= val;
        }
    }
    return result;
};

const RoutineDisplay = ({ scheduleData, timeSlots, classes, subjects, teachers, teacherSubjects, onScheduleChange, dailyPeriodQuota, pdfHeader = "", isEditable }: RoutineDisplayProps) => {
  const { toast } = useToast();
  
  const [isCellDialogOpen, setIsCellDialogOpen] = React.useState(false);
  const [currentCell, setCurrentCell] = React.useState<CurrentCell | null>(null);
  const [cellData, setCellData] = React.useState<CellData>({ subject: "", className: "", teacher: "" });
  const [isDownloading, setIsDownloading] = React.useState(false);
  
  const { secondaryClasses, seniorSecondaryClasses } = useMemo(() => categorizeClasses(classes), [classes]);
  const teacherNameMap = useMemo(() => new Map(teachers.map(t => [t.id, t.name])), [teachers]);
  
  const getTeacherName = (id: string) => teacherNameMap.get(id) || id;

  const instructionalSlotMap = useMemo(() => {
    const map: { [timeSlot: string]: number } = {};
    let periodCounter = 1;
    timeSlots.forEach(slot => {
        if (!scheduleData?.schedule?.find(e => e.timeSlot === slot && (e.subject === 'Prayer' || e.subject === 'Lunch'))) {
            map[slot] = periodCounter++;
        }
    });
    return map;
  }, [timeSlots, scheduleData]);

  const clashSet = useMemo(() => {
    const clashes = new Set<string>();
    if (!scheduleData?.schedule) return clashes;

    const bookings: Record<string, { teachers: string[]; classes: string[] }> = {};

    scheduleData.schedule.forEach(entry => {
        const key = `${entry.day}-${entry.timeSlot}`;
        if (!bookings[key]) bookings[key] = { teachers: [], classes: [] };

        const entryClasses = entry.className.split(' & ').map(c => c.trim());
        const entryTeachers = entry.teacher.split(' & ').map(t => t.trim()).filter(t => t && t !== "N/A");

        entryTeachers.forEach(teacher => {
            if (bookings[key].teachers.includes(teacher)) clashes.add(`teacher-${key}-${teacher}`);
            bookings[key].teachers.push(teacher);
        });

        entryClasses.forEach(c => {
             if (bookings[key].classes.includes(c)) clashes.add(`class-${key}-${c}`);
             bookings[key].classes.push(c);
        });
    });

    scheduleData.schedule.forEach(entry => {
        const key = `${entry.day}-${entry.timeSlot}`;
        entry.teacher.split(' & ').map(t => t.trim()).filter(t => t && t !== "N/A").forEach(teacher => {
            if (clashes.has(`teacher-${key}-${teacher}`)) clashes.add(`${key}-${entry.className}-${teacher}`);
        });
        entry.className.split(' & ').map(c => c.trim()).forEach(c => {
            if (clashes.has(`class-${key}-${c}`)) clashes.add(`${key}-${c}-${entry.teacher}`);
        });
    });
    return clashes;
  }, [scheduleData]);

  const gridSchedule = useMemo<GridSchedule>(() => {
    const grid: GridSchedule = {};
    daysOfWeek.forEach(day => {
        grid[day] = {};
        classes.forEach(c => {
            grid[day][c] = {};
            timeSlots.forEach(slot => { grid[day][c][slot] = []; });
        });
    });

    if (scheduleData?.schedule) {
      scheduleData.schedule.forEach(entry => {
        entry.className.split(' & ').map(c => c.trim()).forEach(className => {
            if (grid[entry.day]?.[className]?.[entry.timeSlot]) {
              grid[entry.day][className][entry.timeSlot].push(entry);
            }
        });
      });
    }
    return grid;
  }, [scheduleData, timeSlots, classes]);
  
  const availableTeachers = useMemo(() => {
    if (!cellData.subject || cellData.subject === '---') return teachers;
    // `teacherSubjects` is Record<teacherName, subject[]>, we need to check against teacher ID
    return teachers.filter(teacher => {
      const teacherName = teacher.name;
      return teacherSubjects[teacherName]?.includes(cellData.subject)
    });
  }, [cellData.subject, teachers, teacherSubjects]);

  React.useEffect(() => {
    if (cellData.subject && cellData.teacher) {
        const teacherIsAvailable = availableTeachers.some(t => t.id === cellData.teacher);
        if (!teacherIsAvailable && cellData.teacher !== 'N/A') {
            setCellData(prev => ({ ...prev, teacher: '' }));
        }
    }
  }, [cellData.subject, cellData.teacher, availableTeachers]);
  
  const handleCellClick = (day: ScheduleEntry['day'], timeSlot: string, className: string, entry: ScheduleEntry | null) => {
    if (!isEditable) return;
    setCurrentCell({ day, timeSlot, className, entry });
    setCellData(entry ? {
        subject: entry.subject,
        className: entry.className,
        teacher: entry.teacher || "",
    } : { subject: "", className: className, teacher: "" });
    setIsCellDialogOpen(true);
  };
  
  const handleSave = () => {
    if (!currentCell) return;
  
    const currentSchedule = scheduleData?.schedule || [];
    
    // Check teacher load against quota
    if (cellData.teacher && cellData.subject !== 'Prayer' && cellData.subject !== 'Lunch') {
        const otherPeriodsToday = currentSchedule.filter(
            e => e !== currentCell.entry && e.day === currentCell.day && e.teacher === cellData.teacher && e.subject !== 'Prayer' && e.subject !== 'Lunch'
        ).length;
        if (otherPeriodsToday >= dailyPeriodQuota) {
            toast({
                variant: "destructive",
                title: "Teacher Workload Exceeded",
                description: `${getTeacherName(cellData.teacher)} already has ${otherPeriodsToday} periods on ${currentCell.day}. Cannot assign more than ${dailyPeriodQuota}.`,
            });
            return; // Abort save
        }
    }

    let newSchedule = [...currentSchedule];
    if (currentCell.entry) {
      newSchedule = newSchedule.filter(e => e !== currentCell.entry);
    }
    
    if (cellData.subject && cellData.subject !== '---') {
        const newEntry: ScheduleEntry = {
            day: currentCell.day,
            timeSlot: currentCell.timeSlot,
            className: cellData.className,
            subject: cellData.subject,
            teacher: cellData.teacher,
        };
        newSchedule.push(newEntry);
    }
    
    onScheduleChange(newSchedule);
    setIsCellDialogOpen(false);
    setCurrentCell(null);
  };
  
  const handleDelete = () => {
     if (!currentCell || !currentCell.entry) return;
     const newSchedule = (scheduleData?.schedule || []).filter(e => e !== currentCell.entry);
     onScheduleChange(newSchedule);
     setIsCellDialogOpen(false);
     setCurrentCell(null);
  };
  
  const handleCopyDay = (sourceDay: ScheduleEntry['day'], destinationDay: ScheduleEntry['day']) => {
    if (!scheduleData?.schedule) return;

    // Filter out the destination day's entries (except breaks)
    const scheduleWithoutDestination = scheduleData.schedule.filter(entry => 
      entry.day !== destinationDay || entry.subject === 'Prayer' || entry.subject === 'Lunch'
    );
    
    // Get all source day entries (except breaks)
    const sourceEntries = scheduleData.schedule.filter(entry => 
      entry.day === sourceDay && entry.subject !== 'Prayer' && entry.subject !== 'Lunch'
    );

    // Create new entries for the destination day
    const newDestinationEntries = sourceEntries.map(entry => ({
      ...entry,
      day: destinationDay as ScheduleEntry['day']
    }));

    onScheduleChange([...scheduleWithoutDestination, ...newDestinationEntries]);
  };
  
  const handleDownloadPdf = async (elementId: string, fileName: string) => {
    const originalElement = document.getElementById(elementId);
    if (!originalElement) {
        toast({ variant: 'destructive', title: "Error", description: "Could not find element to print." });
        return;
    }
    setIsDownloading(true);

    const pdfContainer = document.getElementById('pdf-container');
    if (!pdfContainer) {
        setIsDownloading(false);
        return;
    }

    const wrapperDiv = document.createElement('div');
    
    // Create and style the header div
    if (pdfHeader.trim()) {
        const headerDiv = document.createElement('div');
        headerDiv.style.textAlign = 'center';
        headerDiv.style.marginBottom = '20px';
        headerDiv.style.width = '100%';
        pdfHeader.trim().split('\n').forEach((line, index) => {
            const p = document.createElement('p');
            p.textContent = line;
            p.style.margin = '0';
            p.style.padding = '0';
            p.style.fontSize = index === 0 ? '16px' : '14px';
            p.style.fontWeight = index === 0 ? 'bold' : 'normal';
            headerDiv.appendChild(p);
        });
        wrapperDiv.appendChild(headerDiv);
    }
    
    const clonedElement = originalElement.cloneNode(true) as HTMLElement;
    const table = clonedElement.querySelector('table');
    if(table) {
        table.style.borderCollapse = 'collapse';
        table.style.width = '100%';
        clonedElement.querySelectorAll('th, td').forEach(cell => {
            const el = cell as HTMLElement;
            el.style.border = '1px solid black';
            el.style.padding = '2px';
            el.style.textAlign = 'center';
            el.style.verticalAlign = 'middle';
            
            if(el.tagName === 'TD') {
                const contentWrapper = el.querySelector('div > div');
                if (contentWrapper) {
                    const subjectDiv = contentWrapper.querySelector('div:first-child');
                    const teacherDiv = contentWrapper.querySelector('div:nth-child(2)');
                    const noteDiv = contentWrapper.querySelector('div:nth-child(3)');
                    const subjectText = subjectDiv?.textContent || '';
                    const teacherText = teacherDiv?.textContent || '';
                    const noteText = noteDiv?.textContent || '';
                    
                    contentWrapper.innerHTML = '';
                    contentWrapper.className = '';
                    
                    contentWrapper.innerHTML = `
                        <div style="font-weight: bold; font-size: 12px;">${subjectText}</div>
                        <div style="font-size: 10px;">${teacherText}</div>
                        ${noteText ? `<div style="font-size: 9px; font-style: italic;">${noteText}</div>` : ''}
                    `;
                }
            }
        });
        table.querySelectorAll('th').forEach(th => {
            const el = th as HTMLElement;
            el.style.backgroundColor = 'hsl(217, 33%, 54%)';
            el.style.color = 'hsl(210, 40%, 98%)';
        });
    }

    clonedElement.querySelectorAll('th, td').forEach(el => {
        (el as HTMLElement).style.position = 'static';
    });
    
    wrapperDiv.appendChild(clonedElement);
    pdfContainer.appendChild(wrapperDiv);

    try {
        const canvas = await html2canvas(wrapperDiv, {
            scale: 2,
            useCORS: true,
        });

        const imgData = canvas.toDataURL('image/png');
        const pdf = new jsPDF('l', 'mm', 'a4');
        const pdfWidth = pdf.internal.pageSize.getWidth();
        const pdfHeight = pdf.internal.pageSize.getHeight();
        const imgWidth = canvas.width;
        const imgHeight = canvas.height;
        const ratio = imgWidth / imgHeight;

        let finalImgWidth = pdfWidth - 20;
        let finalImgHeight = finalImgWidth / ratio;

        if (finalImgHeight > pdfHeight - 20) {
            finalImgHeight = pdfHeight - 20;
            finalImgWidth = finalImgHeight * ratio;
        }
        
        const x = (pdfWidth - finalImgWidth) / 2;
        const y = (pdfHeight - finalImgHeight) / 2;
        
        pdf.addImage(imgData, 'PNG', x, y, finalImgWidth, finalImgHeight);
        pdf.save(fileName);

    } catch (error) {
        console.error(error);
        toast({ variant: 'destructive', title: "PDF Download Failed" });
    } finally {
        pdfContainer.innerHTML = '';
        setIsDownloading(false);
    }
  }


  const renderCellContent = (day: ScheduleEntry['day'], className: string, timeSlot: string) => {
    const entries = gridSchedule[day]?.[className]?.[timeSlot] || [];
    const isClashed = entries.some(entry => 
        entry.teacher.split(' & ').some(t => clashSet.has(`teacher-${day}-${entry.timeSlot}-${t}`)) ||
        clashSet.has(`class-${day}-${entry.timeSlot}-${className}`)
    );

    return (
        <div
            className={cn(
                "h-full min-h-[60px] flex flex-col items-center justify-center p-1 space-y-1 relative",
                 isEditable && "cursor-pointer transition-colors hover:bg-primary/5"
            )}
            onClick={() => handleCellClick(day, timeSlot, className, entries[0] || null)}
        >
            {isClashed && <AlertTriangle className="h-4 w-4 text-destructive absolute top-1 right-1" />}
            {entries.length === 0 ? (
                 isEditable && <span className="text-muted-foreground text-xs hover:text-primary opacity-0 hover:opacity-100 transition-opacity">+</span>
            ) : (
                entries.map((entry, index) => {
                    if (entry.subject === '---') return null;
                    const isClashedEntry = isClashed && (
                        entry.teacher.split(' & ').some(t => clashSet.has(`teacher-${day}-${entry.timeSlot}-${t}`)) ||
                        clashSet.has(`class-${day}-${entry.timeSlot}-${className}`)
                    );
                    const isCombined = entry.className.includes('&');
                    const isSplit = entry.subject.includes('/');
                    
                    const teacherNames = entry.teacher.split(' & ').map(tId => getTeacherName(tId.trim())).join(' & ');

                    return (
                        <div key={index} className={cn("w-full text-center p-1 bg-card rounded-md border text-xs", isClashedEntry && "bg-destructive/20")}>
                            <div className="font-semibold">{entry.subject}</div>
                            <div className="text-muted-foreground text-[10px]">{teacherNames || <span className="italic">N/A</span>}</div>
                            {isCombined && <div className="text-muted-foreground text-[9px] italic mt-1">(Combined)</div>}
                            {isSplit && <div className="text-muted-foreground text-[9px] italic mt-1">(Split)</div>}
                        </div>
                    )
                })
            )}
        </div>
    );
  };

  const renderScheduleTable = (title: string, displayClasses: string[], tableId: string) => {
    if (displayClasses.length === 0) return null;
  
    return (
      <div className="break-after-page" >
        <h3 className="text-xl font-semibold mb-3 px-6 md:px-0">{title}</h3>
        <div className="border rounded-lg bg-card overflow-x-auto" id={tableId}>
          <Table>
            <TableHeader>
              <TableRow className="hover:bg-card">
                <TableHead className="font-bold min-w-[100px] sticky left-0 bg-card z-10">Day</TableHead>
                <TableHead className="font-bold min-w-[120px] sticky left-[100px] bg-card z-10">Class</TableHead>
                {timeSlots.map(slot => (
                  <TableHead key={slot} className="text-center font-bold text-xs min-w-[90px] p-1">
                      <div>{slot}</div>
                      <div className="font-normal text-muted-foreground">{instructionalSlotMap[slot] ? toRoman(instructionalSlotMap[slot]) : '-'}</div>
                  </TableHead>
                ))}
              </TableRow>
            </TableHeader>
            <TableBody>
              {daysOfWeek.map((day) => (
                <React.Fragment key={day}>
                  {displayClasses.map((className, classIndex) => (
                    <TableRow key={`${day}-${className}`}>
                      {classIndex === 0 && (
                        <TableCell className="font-semibold align-top sticky left-0 bg-card z-10" rowSpan={displayClasses.length}>
                          <div className="flex items-center gap-2">
                             <span>{day}</span>
                              {isEditable && (
                                <DropdownMenu>
                                  <DropdownMenuTrigger asChild>
                                    <Button variant="ghost" size="icon" className="h-6 w-6">
                                      <Copy className="h-3 w-3" />
                                    </Button>
                                  </DropdownMenuTrigger>
                                  <DropdownMenuContent>
                                      <DropdownMenuSub>
                                        <DropdownMenuSubTrigger>Paste to...</DropdownMenuSubTrigger>
                                        <DropdownMenuPortal>
                                          <DropdownMenuSubContent>
                                            {daysOfWeek.filter(d => d !== day).map(destinationDay => (
                                              <DropdownMenuItem key={destinationDay} onClick={() => handleCopyDay(day, destinationDay)}>
                                                {destinationDay}
                                              </DropdownMenuItem>
                                            ))}
                                          </DropdownMenuSubContent>
                                        </DropdownMenuPortal>
                                      </DropdownMenuSub>
                                  </DropdownMenuContent>
                                </DropdownMenu>
                              )}
                          </div>
                        </TableCell>
                      )}
                      <TableCell className="font-medium align-top sticky left-[100px] bg-card z-10">{className}</TableCell>
                      {timeSlots.map(timeSlot => (
                        <TableCell key={`${day}-${className}-${timeSlot}`} className="p-0 align-top">{renderCellContent(day, className, timeSlot)}</TableCell>
                      ))}
                    </TableRow>
                  ))}
                  {day !== 'Saturday' && <TableRow className="bg-background hover:bg-background"><TableCell colSpan={timeSlots.length + 2} className="p-1"></TableCell></TableRow>}
                </React.Fragment>
              ))}
            </TableBody>
          </Table>
        </div>
      </div>
    );
  };
  
  if (!scheduleData || !scheduleData.schedule || scheduleData.schedule.length === 0) {
    return (
      <Card>
        <CardHeader>
          <CardTitle>School Routine</CardTitle>
          <CardDescription>No routine has been generated or selected yet.</CardDescription>
        </CardHeader>
        <CardContent>
          <div className="text-center py-12 text-muted-foreground">
            <p>Log in and click the "Generate Routine" or "Create Blank Routine" button to start.</p>
          </div>
        </CardContent>
      </Card>
    );
  }

  return (
    <>
      <Card>
        <CardHeader>
            <div className="flex flex-wrap justify-between items-start gap-4">
                <div>
                    <CardTitle>View Routine</CardTitle>
                    <CardDescription>View, download, or edit your routine. {isEditable && "Use the copy icon next to a day's name to paste its schedule to another day."}</CardDescription>
                </div>
                <DropdownMenu>
                  <DropdownMenuTrigger asChild>
                    <Button size="sm" variant="outline" disabled={isDownloading}>
                      {isDownloading ? (
                        <Loader2 className="mr-2 h-4 w-4 animate-spin" />
                      ) : (
                        <FileDown className="mr-2 h-4 w-4" />
                      )}
                      {isDownloading ? 'Generating PDF...' : 'Download PDF'}
                    </Button>
                  </DropdownMenuTrigger>
                  <DropdownMenuContent>
                    {secondaryClasses.length > 0 && <DropdownMenuItem onClick={() => handleDownloadPdf('routine-table-secondary', 'secondary-routine.pdf')}>Secondary Routine</DropdownMenuItem>}
                    {seniorSecondaryClasses.length > 0 && <DropdownMenuItem onClick={() => handleDownloadPdf('routine-table-senior-secondary', 'senior-secondary-routine.pdf')}>Senior Secondary Routine</DropdownMenuItem>}
                  </DropdownMenuContent>
                </DropdownMenu>
            </div>
        </CardHeader>
        <CardContent className="p-0">
          <div id="pdf-container" className="absolute -left-[9999px] top-auto" aria-hidden="true"></div>
          <div className="p-4 md:p-6 space-y-6">
                {renderScheduleTable("Secondary", secondaryClasses, "routine-table-secondary")}
                {renderScheduleTable("Senior Secondary", seniorSecondaryClasses, "routine-table-senior-secondary")}
            </div>
        </CardContent>
      </Card>
      
      {isCellDialogOpen && (
        <Dialog open={isCellDialogOpen} onOpenChange={setIsCellDialogOpen}>
          <DialogContent>
            <DialogHeader>
              <DialogTitle>Edit Schedule Slot</DialogTitle>
            </DialogHeader>
            <div className="grid gap-4 py-4">
              <div className="grid grid-cols-4 items-center gap-4">
                <Label htmlFor="subject" className="text-right">Subject</Label>
                <Select value={cellData.subject} onValueChange={(value) => setCellData({ ...cellData, subject: value === '---' ? '---' : value, teacher: '' })}>
                  <SelectTrigger className="col-span-3"><SelectValue placeholder="Select subject" /></SelectTrigger>
                  <SelectContent>
                    <SelectItem value="---">--- (Clear Slot)</SelectItem>
                    {subjects.map((s) => (<SelectItem key={s} value={s}>{s}</SelectItem>))}
                  </SelectContent>
                </Select>
              </div>
              <div className="grid grid-cols-4 items-center gap-4">
                <Label htmlFor="teacher" className="text-right">Teacher</Label>
                <Select value={cellData.teacher} onValueChange={(value) => setCellData({ ...cellData, teacher: value })}>
                  <SelectTrigger className="col-span-3"><SelectValue placeholder="Select teacher" /></SelectTrigger>
                  <SelectContent>
                     <SelectItem value="N/A">N/A</SelectItem>
                    {availableTeachers.map((teacher) => (<SelectItem key={teacher.id} value={teacher.id}>{teacher.name}</SelectItem>))}
                  </SelectContent>
                </Select>
              </div>
            </div>
            <DialogFooter className="sm:justify-between flex-col-reverse sm:flex-row gap-2">
               {currentCell?.entry ? (<Button type="button" variant="destructive" onClick={handleDelete}><Trash2 className="mr-2 h-4 w-4" /> Delete</Button>) : <div />}
              <div className="flex gap-2 justify-end">
                  <Button type="button" variant="secondary" onClick={() => setIsCellDialogOpen(false)}>Cancel</Button>
                  <Button type="submit" onClick={handleSave}>Save Changes</Button>
              </div>
            </DialogFooter>
          </DialogContent>
        </Dialog>
      )}
    </>
  );
};

export default RoutineDisplay;

    <|MERGE_RESOLUTION|>--- conflicted
+++ resolved
@@ -25,11 +25,7 @@
 } from "@/components/ui/dropdown-menu"
 import jsPDF from 'jspdf';
 import html2canvas from 'html2canvas';
-<<<<<<< HEAD
-import type { Teacher } from '@/types';
-=======
 import type { Teacher } from '@/context/app-state-provider';
->>>>>>> 671c8219
 
 interface RoutineDisplayProps {
   scheduleData: GenerateScheduleOutput | null;
