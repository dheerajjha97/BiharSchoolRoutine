
"use client";

import { createContext, useState, useEffect, useMemo, useCallback, useRef } from "react";
import { useToast } from "@/hooks/use-toast";
import type { GenerateScheduleOutput, RoutineVersion } from "@/ai/flows/generate-schedule";
import type { SubjectCategory, SubjectPriority } from "@/lib/schedule-generator";
import { sortTimeSlots } from "@/lib/utils";
import { getFirebaseAuth, getFirebaseApp } from "@/lib/firebase";
import { onAuthStateChanged, GoogleAuthProvider, signInWithPopup, signOut, type User, type AuthError } from "firebase/auth";
import { GoogleDriveService } from "@/lib/google-drive-service";
import type { SubstitutionPlan } from "@/lib/substitution-generator";

type Unavailability = {
  teacher: string;
  day: string;
  timeSlot: string;
}

export type CombinedClassRule = {
    classes: string[];
    subject: string;
    teacher: string;
}

export type SplitClassRule = {
    className: string;
    parts: {
        subject: string;
        teacher: string;
    }[];
}

export type RoutineVersion = {
    id: string;
    name: string;
    createdAt: string;
    schedule: GenerateScheduleOutput;
};

export type SchoolConfig = {
  classRequirements: Record<string, string[]>;
  subjectPriorities: Record<string, SubjectPriority>;
  unavailability: Unavailability[];
  teacherSubjects: Record<string, string[]>;
  teacherClasses: Record<string, string[]>;
  classTeachers: Record<string, string>;
  prayerTimeSlot: string;
  lunchTimeSlot: string;
  preventConsecutiveClasses: boolean;
  subjectCategories: Record<string, SubjectCategory>;
  dailyPeriodQuota: number;
  combinedClasses: CombinedClassRule[];
  splitClasses: SplitClassRule[];
};

export type TeacherLoadDetail = {
    total: number;
    main: number;
    additional: number;
};
export type TeacherLoad = Record<string, Record<string, TeacherLoadDetail>>;

export type ExamEntry = {
    id: string;
    date: string;
    startTime: string;
    endTime: string;
    classes: string[];
    rooms: string[];
    subject: string;
};

export type DutyChart = {
    duties: Record<string, Record<string, string[]>>; // Key: "date-startTime", Value: { room: [teachers] }
    examSlots: { date: string, startTime: string, endTime: string }[];
};


export type AppState = {
  teachers: string[];
  classes: string[];
  subjects: string[];
  timeSlots: string[];
  rooms: string[];
  pdfHeader: string;
  config: SchoolConfig;
  routineHistory: RoutineVersion[];
  activeRoutineId: string | null;
  teacherLoad: TeacherLoad;
  examTimetable: ExamEntry[];
  // Non-persistent state for daily adjustments
  adjustments: {
    date: string;
    absentTeachers: string[];
    substitutionPlan: SubstitutionPlan | null;
  }
}

interface AppStateContextType {
  appState: AppState;
  updateState: <K extends keyof AppState>(key: K, value: AppState[K]) => void;
  setFullState: (newState: Partial<AppState>) => void;
  updateConfig: <K extends keyof SchoolConfig>(key: K, value: SchoolConfig[K]) => void;
  updateAdjustments: <K extends keyof AppState['adjustments']>(key: K, value: AppState['adjustments'][K]) => void;
  isLoading: boolean;
  setIsLoading: (loading: boolean) => void;
  isAuthLoading: boolean;
  isSyncing: boolean;
  user: User | null;
  handleGoogleSignIn: () => void;
  handleLogout: () => void;
<<<<<<< HEAD
  setActiveRoutineId: (id: string) => void;
  addRoutineVersion: (schedule: GenerateScheduleOutput, name: string) => void;
=======
  
  // Routine History Management
  routineHistory: RoutineVersion[];
  activeRoutineId: string | null;
  setActiveRoutineId: (id: string | null) => void;
  addRoutineVersion: (schedule: GenerateScheduleOutput) => void;
>>>>>>> 311003d8
  updateRoutineVersion: (id: string, updates: Partial<Omit<RoutineVersion, 'id' | 'createdAt'>>) => void;
  deleteRoutineVersion: (id: string) => void;
}

export const AppStateContext = createContext<AppStateContextType>({} as AppStateContextType);

const DEFAULT_ADJUSTMENTS_STATE = {
    date: new Date().toISOString().split('T')[0], // Today's date
    absentTeachers: [],
    substitutionPlan: null
};

const LOCAL_STORAGE_KEY = "biharSchoolRoutineState";

const DEFAULT_APP_STATE: AppState = {
  teachers: ["Mr. Sharma", "Mrs. Gupta", "Ms. Singh", "Mr. Kumar", "Mrs. Roy", "Mr. Das"],
  classes: ["Class 9A", "Class 9B", "Class 10A", "Class 10B", "Class 11 Sci", "Class 12 Sci"],
  subjects: ["Math", "Science", "English", "History", "Physics", "Chemistry", "Biology", "Computer Science", "Hindi", "Attendance", "Library", "Art"],
  timeSlots: [
    "09:00 - 09:45",
    "09:45 - 10:30",
    "10:30 - 11:15",
    "11:15 - 11:30", // Prayer
    "11:30 - 12:15",
    "12:15 - 01:00",
    "01:00 - 01:45", // Lunch
    "01:45 - 02:30",
    "02:30 - 03:15"
  ],
  rooms: ["Room 101", "Room 102", "Room 103", "Hall A", "Hall B"],
  pdfHeader: "My School Name\nWeekly Class Routine\n2024-25",
  config: {
    teacherSubjects: {
      "Mr. Sharma": ["Math", "Physics"],
      "Mrs. Gupta": ["English", "History", "Library"],
      "Ms. Singh": ["Science", "Biology", "Chemistry"],
      "Mr. Kumar": ["Computer Science", "Math"],
      "Mrs. Roy": ["Hindi", "History", "Art"],
      "Mr. Das": ["Physics", "Chemistry"]
    },
    teacherClasses: {
        "Mr. Sharma": ["Class 10A", "Class 10B", "Class 11 Sci", "Class 12 Sci"],
        "Mrs. Gupta": ["Class 9A", "Class 9B", "Class 10A", "Class 10B"],
        "Ms. Singh": ["Class 9A", "Class 9B", "Class 10A", "Class 11 Sci"],
        "Mr. Kumar": ["Class 9A", "Class 10A", "Class 11 Sci", "Class 12 Sci"],
        "Mrs. Roy": ["Class 9A", "Class 9B"],
        "Mr. Das": ["Class 11 Sci", "Class 12 Sci"],
    },
    classRequirements: {
        "Class 9A": ["Math", "Science", "English", "History", "Hindi", "Computer Science", "Library", "Art"],
        "Class 9B": ["Math", "Science", "English", "History", "Hindi", "Art"],
        "Class 10A": ["Math", "Science", "English", "History", "Hindi"],
        "Class 10B": ["Math", "Science", "English", "History", "Hindi"],
        "Class 11 Sci": ["Physics", "Chemistry", "Math", "English", "Computer Science"],
        "Class 12 Sci": ["Physics", "Biology", "Math", "English", "Computer Science"],
    },
    classTeachers: {
      "Class 9A": "Mrs. Gupta",
      "Class 9B": "Mrs. Roy",
      "Class 10A": "Mr. Kumar",
    },
    subjectCategories: {
        "Math": "main",
        "Science": "main",
        "English": "main",
        "History": "additional",
        "Physics": "main",
        "Chemistry": "main",
        "Biology": "main",
        "Computer Science": "additional",
        "Hindi": "additional",
        "Attendance": "main",
        "Library": "additional",
        "Art": "additional"
    },
    subjectPriorities: {
        "Math": "before",
        "Physics": "before",
        "Science": "before"
    },
    unavailability: [],
    prayerTimeSlot: "11:15 - 11:30",
    lunchTimeSlot: "01:00 - 01:45",
    preventConsecutiveClasses: true,
    dailyPeriodQuota: 5,
    combinedClasses: [],
    splitClasses: [],
  },
  routineHistory: [],
  activeRoutineId: null,
  teacherLoad: {},
  examTimetable: [],
  adjustments: DEFAULT_ADJUSTMENTS_STATE,
};

<<<<<<< HEAD
// Function to strip non-persistent state for saving
const getPersistentState = (state: AppState): Omit<AppState, 'adjustments' | 'teacherLoad'> => {
  // eslint-disable-next-line @typescript-eslint/no-unused-vars
=======
const getPersistentState = (state: AppState): Omit<AppState, 'adjustments' | 'teacherLoad'> => {
>>>>>>> 311003d8
  const { adjustments, teacherLoad, ...persistentState } = state;
  return persistentState;
};

export const AppStateProvider = ({ children }: { children: React.ReactNode }) => {
  const [appState, setAppState] = useState<AppState>(DEFAULT_APP_STATE);
  const [isLoading, setIsLoading] = useState(true);
  const [isAuthLoading, setIsAuthLoading] = useState(true);
  const [isSyncing, setIsSyncing] = useState(false);
  const [user, setUser] = useState<User | null>(null);
  const { toast } = useToast();
  const driveServiceRef = useRef<GoogleDriveService | null>(null);
  const stateRef = useRef(appState);
<<<<<<< HEAD
  const saveTimeoutRef = useRef<NodeJS.Timeout | null>(null);

=======
  const isInitialLoadDone = useRef(false);
>>>>>>> 311003d8

  useEffect(() => {
    stateRef.current = appState;
  }, [appState]);
<<<<<<< HEAD

  const activeRoutine = useMemo(() => {
    if (!appState.activeRoutineId) return null;
    return appState.routineHistory.find(r => r.id === appState.activeRoutineId);
  }, [appState.routineHistory, appState.activeRoutineId]);

  const calculatedTeacherLoad = useMemo(() => {
    const load: TeacherLoad = {};
    if (!activeRoutine?.schedule?.schedule || !appState.teachers) return {};

    const days = ["Monday", "Tuesday", "Wednesday", "Thursday", "Friday", "Saturday", "Total"];
    
    appState.teachers.forEach(teacher => {
        load[teacher] = {};
        days.forEach(day => {
            load[teacher][day] = { total: 0, main: 0, additional: 0 };
        });
    });

    activeRoutine.schedule.schedule.forEach(entry => {
        if(entry.subject === "Prayer" || entry.subject === "Lunch" || entry.subject === "---") return;
        
        const teachersInEntry = entry.teacher.split(' & ').map(t => t.trim());
        const subjectsInEntry = entry.subject.split(' / ').map(s => s.trim());

        teachersInEntry.forEach((teacher, index) => {
            if (teacher && teacher !== "N/A" && load[teacher]) {
                const subject = subjectsInEntry[index] || subjectsInEntry[0];
                const category = appState.config.subjectCategories[subject] || 'additional';

                if (load[teacher][entry.day]) {
                    load[teacher][entry.day].total++;
                    if (category === 'main') {
                        load[teacher][entry.day].main++;
                    } else {
                        load[teacher][entry.day].additional++;
                    }
                }
                
                load[teacher].Total.total++;
                if (category === 'main') {
                    load[teacher].Total.main++;
                } else {
                    load[teacher].Total.additional++;
                }
            }
        });
    });

    return load;
  }, [activeRoutine, appState.teachers, appState.config.subjectCategories]);
  
  useEffect(() => {
    updateState('teacherLoad', calculatedTeacherLoad);
  // eslint-disable-next-line react-hooks/exhaustive-deps
  }, [calculatedTeacherLoad]);

  const setFullState = useCallback((newState: Partial<AppState>) => {
    setAppState(prevState => {
        const mergedConfig = { ...DEFAULT_APP_STATE.config, ...newState.config };
        const mergedState = { 
            ...DEFAULT_APP_STATE,
            ...prevState, 
            ...newState, 
            config: mergedConfig,
            adjustments: DEFAULT_ADJUSTMENTS_STATE 
        };
        
        if(mergedState.timeSlots) {
          mergedState.timeSlots = sortTimeSlots(mergedState.timeSlots);
        }

        if (!mergedState.activeRoutineId && mergedState.routineHistory.length > 0) {
            const sortedHistory = [...mergedState.routineHistory].sort((a,b) => new Date(b.createdAt).getTime() - new Date(a.createdAt).getTime());
            mergedState.activeRoutineId = sortedHistory[0].id;
        }

        return mergedState;
    });
  }, []);

  const saveStateToDrive = useCallback(async (stateToSave: AppState) => {
    if (!driveServiceRef.current || !driveServiceRef.current.isReady()) return;
    
    setIsSyncing(true);
    try {
      await driveServiceRef.current.saveBackup(getPersistentState(stateToSave));
=======
  
  const saveStateToDrive = useCallback(async (showToast = false) => {
    if (!driveServiceRef.current || !driveServiceRef.current.isReady() || !user) return;
    setIsSyncing(true);
    try {
      await driveServiceRef.current.saveBackup(getPersistentState(stateRef.current));
      if (showToast) toast({ title: "Progress Saved", description: "Your data has been saved to Google Drive." });
>>>>>>> 311003d8
    } catch (error: any) {
      console.error("Failed to save state to Google Drive:", error);
       if (error.message.includes('401') || error.message.includes('Authentication Error')) {
            toast({ variant: "destructive", title: "Authentication Error", description: "Please log out and log in again to refresh your session.", duration: 5000 });
<<<<<<< HEAD
            await signOut(getFirebaseAuth());
=======
            await handleLogout(false);
>>>>>>> 311003d8
        } else {
            toast({ variant: "destructive", title: "Sync Failed", description: "Could not save data to Google Drive." });
        }
    } finally {
      setIsSyncing(false);
    }
<<<<<<< HEAD
  }, [toast]);
=======
  }, [toast, user]);
  
  const saveStateToLocalStorage = useCallback(() => {
    try {
      const stateToSave = getPersistentState(stateRef.current);
      localStorage.setItem('schoolRoutineAppState', JSON.stringify(stateToSave));
    } catch (error) {
      console.error("Failed to save state to local storage:", error);
    }
  }, []);

  const debouncedSave = useRef(
    (() => {
      let timeout: NodeJS.Timeout;
      return () => {
        clearTimeout(timeout);
        timeout = setTimeout(() => {
          if (user) {
            saveStateToDrive(false);
          } else {
            saveStateToLocalStorage();
          }
        }, 2000); 
      };
    })()
  ).current;
>>>>>>> 311003d8

  // Debounced save effect
  useEffect(() => {
<<<<<<< HEAD
    if (isLoading || isAuthLoading) return;

    if (saveTimeoutRef.current) {
      clearTimeout(saveTimeoutRef.current);
    }

    saveTimeoutRef.current = setTimeout(() => {
      if (user) {
        saveStateToDrive(stateRef.current);
      } else {
        localStorage.setItem(LOCAL_STORAGE_KEY, JSON.stringify(getPersistentState(stateRef.current)));
      }
    }, 2000); // Debounce time: 2 seconds

    return () => {
      if (saveTimeoutRef.current) {
        clearTimeout(saveTimeoutRef.current);
      }
    };
  }, [appState, user, isLoading, isAuthLoading, saveStateToDrive]);

=======
      if (isInitialLoadDone.current) {
        debouncedSave();
      }
  }, [appState, user, debouncedSave]);

  const setFullState = (newState: Partial<AppState>) => {
    setAppState(prevState => {
      const mergedConfig = { ...DEFAULT_APP_STATE.config, ...newState.config };
      const mergedState = { 
          ...DEFAULT_APP_STATE,
          ...prevState, 
          ...newState, 
          config: mergedConfig,
          adjustments: DEFAULT_ADJUSTMENTS_STATE
      };
      
      if(mergedState.timeSlots) mergedState.timeSlots = sortTimeSlots(mergedState.timeSlots);
      
      // Ensure activeRoutineId is valid
      if (mergedState.routineHistory.length > 0 && !mergedState.routineHistory.find(r => r.id === mergedState.activeRoutineId)) {
        mergedState.activeRoutineId = mergedState.routineHistory[0].id;
      }
      if(mergedState.routineHistory.length === 0) {
        mergedState.activeRoutineId = null;
      }

      return mergedState;
    });
  };
  
  const loadStateFromDrive = useCallback(async (driveService: GoogleDriveService) => {
      setIsLoading(true);
      try {
        const loadedState = await driveService.loadBackup();
        if (loadedState && loadedState.teachers) {
          setFullState(loadedState);
          toast({ title: "Data Loaded", description: "Restored your data from Google Drive." });
        } else {
            setFullState(DEFAULT_APP_STATE);
            toast({ title: "No backup found", description: "Starting fresh. Your work will be saved automatically to Google Drive." });
            await driveService.saveBackup(getPersistentState(DEFAULT_APP_STATE));
        }
      } catch (error) {
        console.error("Failed to load from Drive:", error);
        toast({ variant: "destructive", title: "Load Failed", description: "Using local data." });
      } finally {
        setIsLoading(false);
        isInitialLoadDone.current = true;
      }
  }, [toast]);
  
  const loadStateFromLocalStorage = useCallback(() => {
      setIsLoading(true);
      try {
          const savedStateJSON = localStorage.getItem('schoolRoutineAppState');
          if (savedStateJSON) {
              const savedState = JSON.parse(savedStateJSON);
              setFullState(savedState);
          } else {
              setFullState(DEFAULT_APP_STATE);
          }
      } catch (error) {
          console.error("Failed to load from local storage:", error);
          setFullState(DEFAULT_APP_STATE);
      } finally {
        setIsLoading(false);
        isInitialLoadDone.current = true;
      }
  }, []);

  const handleGoogleSignIn = async () => {
    setIsAuthLoading(true);
    const auth = getFirebaseAuth();
    const provider = new GoogleAuthProvider();
    provider.addScope('https://www.googleapis.com/auth/drive.file');
    try {
      const result = await signInWithPopup(auth, provider);
      const credential = GoogleAuthProvider.credentialFromResult(result);
      if (credential?.accessToken) {
        setUser(result.user);
        if (!driveServiceRef.current) driveServiceRef.current = new GoogleDriveService();
        await driveServiceRef.current.init(credential.accessToken);
        
        // Sync local storage to drive if there's data
        const localDataJSON = localStorage.getItem('schoolRoutineAppState');
        if (localDataJSON) {
            const localData = JSON.parse(localDataJSON);
            await driveServiceRef.current.saveBackup(localData);
            localStorage.removeItem('schoolRoutineAppState');
        }
        await loadStateFromDrive(driveServiceRef.current);
      }
    } catch (error) {
        console.error("Google Sign-In Error:", error);
        toast({ variant: "destructive", title: "Login Failed", description: (error as AuthError).message });
    } finally {
       setIsAuthLoading(false); 
    }
  };
>>>>>>> 311003d8

  const handleLogout = useCallback(async () => {
    const auth = getFirebaseAuth();
    setIsAuthLoading(true);
<<<<<<< HEAD
    if (user && driveServiceRef.current?.isReady()) {
        toast({ title: "Saving your work...", description: "Saving final changes to Google Drive." });
        if (saveTimeoutRef.current) clearTimeout(saveTimeoutRef.current);
        await saveStateToDrive(stateRef.current); 
    }
    await signOut(auth);
    // onAuthStateChanged will handle setting user to null and loading local data
  }, [user, toast, saveStateToDrive]);

  const handleGoogleSignIn = async () => {
    setIsAuthLoading(true);
    const auth = getFirebaseAuth();
    const provider = new GoogleAuthProvider();
    provider.addScope('https://www.googleapis.com/auth/drive.file');
    try {
      await signInWithPopup(auth, provider);
      // Auth state change will be handled by the onAuthStateChanged listener
    } catch (error: any) {
        const authError = error as AuthError;
        console.error("Google Sign-In Error:", authError);
        toast({ 
            variant: "destructive", 
            title: "Login Failed", 
            description: `Error: ${authError.code} - ${authError.message}`,
            duration: 9000
        });
        setIsAuthLoading(false);
    }
  };

  useEffect(() => {
    const auth = getFirebaseAuth();
    const unsubscribe = onAuthStateChanged(auth, async (newUser) => {
      setIsAuthLoading(true);
      if (newUser) {
        setUser(newUser);
        
        try {
            const token = await newUser.getIdToken(true);
            if (!driveServiceRef.current) {
                driveServiceRef.current = new GoogleDriveService();
            }
            await driveServiceRef.current.init(token);
            
            const localDataString = localStorage.getItem(LOCAL_STORAGE_KEY);
            const localData = localDataString ? JSON.parse(localDataString) : null;
            const driveData = await driveServiceRef.current.loadBackup();

            if (localData && (!driveData || new Date(localData.routineHistory?.[0]?.createdAt || 0) > new Date(driveData.routineHistory?.[0]?.createdAt || 0))) {
                toast({title: "Syncing Local Data", description: "Uploading your locally saved work to Google Drive."});
                setFullState(localData);
                await driveServiceRef.current.saveBackup(localData);
            } else if (driveData) {
                setFullState(driveData);
            } else {
                 setFullState(DEFAULT_APP_STATE);
                 await driveServiceRef.current.saveBackup(DEFAULT_APP_STATE);
            }
            localStorage.removeItem(LOCAL_STORAGE_KEY);
        } catch(error) {
            console.error("Failed to init drive or sync data:", error);
            toast({ variant: "destructive", title: "Sync Error", description: "Could not connect to Google Drive. Please try logging in again." });
            await signOut(auth);
        }

      } else { // User logged out or is a guest
        setUser(null);
        driveServiceRef.current = null;
        try {
          const localData = localStorage.getItem(LOCAL_STORAGE_KEY);
          setFullState(localData ? JSON.parse(localData) : DEFAULT_APP_STATE);
        } catch (error) {
           setFullState(DEFAULT_APP_STATE);
        }
      }
      setIsAuthLoading(false);
      setIsLoading(false);
    });
    return () => unsubscribe();
  }, [setFullState, toast]);
=======
    if (withSave && user && driveServiceRef.current?.isReady()) {
        await saveStateToDrive(true);
    }
    await signOut(auth);
    setUser(null);
    driveServiceRef.current = null;
    isInitialLoadDone.current = false;
    setFullState(DEFAULT_APP_STATE); // Reset to default state
    loadStateFromLocalStorage(); // Load any potentially existing local data
    setIsAuthLoading(false);
    toast({ title: "Logged Out", description: "You are now working in offline mode." });
  }, [user, saveStateToDrive, toast, loadStateFromLocalStorage]);

  useEffect(() => {
    const auth = getFirebaseAuth();
    const unsubscribe = onAuthStateChanged(auth, async (currentUser) => {
      if (currentUser) {
        if (!user || user.uid !== currentUser.uid) { // new login or refresh
          setUser(currentUser);
          setIsAuthLoading(true);
          const idTokenResult = await currentUser.getIdTokenResult(true);
          const credential = GoogleAuthProvider.credential(idTokenResult.token);
          if (credential?.accessToken) {
            if (!driveServiceRef.current) driveServiceRef.current = new GoogleDriveService();
            await driveServiceRef.current.init(credential.accessToken);
            await loadStateFromDrive(driveServiceRef.current);
          }
           setIsAuthLoading(false);
        }
      } else { // No user logged in
        setUser(null);
        driveServiceRef.current = null;
        if (!isInitialLoadDone.current) { // only load from local on initial app load
          loadStateFromLocalStorage();
        }
      }
    });
    return () => unsubscribe();
  // eslint-disable-next-line react-hooks/exhaustive-deps
  }, []);
>>>>>>> 311003d8

  const activeRoutine = useMemo(() => {
    if (!appState.activeRoutineId || !appState.routineHistory) return null;
    return appState.routineHistory.find(r => r.id === appState.activeRoutineId) || null;
  }, [appState.activeRoutineId, appState.routineHistory]);

  const calculatedTeacherLoad = useMemo(() => {
    const load: TeacherLoad = {};
    if (!activeRoutine?.schedule.schedule || !appState.teachers) return {};

    const days = ["Monday", "Tuesday", "Wednesday", "Thursday", "Friday", "Saturday", "Total"];
    
    appState.teachers.forEach(teacher => {
        load[teacher] = {};
        days.forEach(day => {
            load[teacher][day] = { total: 0, main: 0, additional: 0 };
        });
    });

    activeRoutine.schedule.schedule.forEach(entry => {
        if(entry.subject === "Prayer" || entry.subject === "Lunch" || entry.subject === "---") return;
        
        const teachersInEntry = entry.teacher.split(' & ').map(t => t.trim());
        const subjectsInEntry = entry.subject.split(' / ').map(s => s.trim());

        teachersInEntry.forEach((teacher, index) => {
            if (teacher && teacher !== "N/A" && load[teacher]) {
                const subject = subjectsInEntry[index] || subjectsInEntry[0];
                const category = appState.config.subjectCategories[subject] || 'additional';

                if (load[teacher][entry.day]) {
                    load[teacher][entry.day].total++;
                    if (category === 'main') load[teacher][entry.day].main++;
                    else load[teacher][entry.day].additional++;
                }
                
                load[teacher].Total.total++;
                if (category === 'main') load[teacher].Total.main++;
                else load[teacher].Total.additional++;
            }
        });
    });

    return load;
  }, [activeRoutine, appState.teachers, appState.config.subjectCategories]);

  useEffect(() => {
    updateState('teacherLoad', calculatedTeacherLoad);
  // eslint-disable-next-line react-hooks/exhaustive-deps
  }, [calculatedTeacherLoad]);
  
  const updateState = useCallback(<K extends keyof AppState>(key: K, value: AppState[K]) => {
    setAppState(prevState => {
      const newState = { ...prevState, [key]: value };
      if (key === 'timeSlots' && Array.isArray(value)) {
        newState.timeSlots = sortTimeSlots(value as string[]);
      }
      if (['teachers', 'classes', 'subjects', 'timeSlots'].includes(key as string)) {
          newState.routineHistory = [];
          newState.activeRoutineId = null;
          newState.teacherLoad = {};
          newState.adjustments = DEFAULT_ADJUSTMENTS_STATE;
          newState.examTimetable = [];
      }
      return newState;
    });
  }, []);
  
  const updateConfig = useCallback(<K extends keyof SchoolConfig>(key: K, value: SchoolConfig[K]) => {
     setAppState(prevState => ({
        ...prevState,
        config: { ...prevState.config, [key]: value },
<<<<<<< HEAD
        routineHistory: [], 
        activeRoutineId: null,
=======
        routineHistory: [],
        activeRoutineId: null, 
>>>>>>> 311003d8
        teacherLoad: {},
        adjustments: DEFAULT_ADJUSTMENTS_STATE,
    }));
  }, []);

  const updateAdjustments = useCallback(<K extends keyof AppState['adjustments']>(key: K, value: AppState['adjustments'][K]) => {
    setAppState(prevState => ({
      ...prevState,
      adjustments: { ...prevState.adjustments, [key]: value },
    }));
  }, []);
  
<<<<<<< HEAD
  const setActiveRoutineId = (id: string) => {
    updateState('activeRoutineId', id);
  };

  const addRoutineVersion = (schedule: GenerateScheduleOutput, name: string) => {
    const newVersion: RoutineVersion = {
      id: `routine_${Date.now()}`,
      createdAt: new Date().toISOString(),
      name,
      schedule,
    };

    setAppState(prevState => {
        const newHistory = [newVersion, ...prevState.routineHistory].slice(0, 5); // Keep last 5
        return {
            ...prevState,
            routineHistory: newHistory,
            activeRoutineId: newVersion.id,
        }
    });
  };

  const updateRoutineVersion = (id: string, updates: Partial<Omit<RoutineVersion, 'id' | 'createdAt'>>) => {
    setAppState(prevState => ({
      ...prevState,
      routineHistory: prevState.routineHistory.map(r => 
        r.id === id ? { ...r, ...updates } : r
      )
    }));
  };

  const deleteRoutineVersion = (id: string) => {
    setAppState(prevState => {
      const newHistory = prevState.routineHistory.filter(r => r.id !== id);
      let newActiveId = prevState.activeRoutineId;
      
      if (prevState.activeRoutineId === id) {
        if (newHistory.length > 0) {
           const sortedHistory = [...newHistory].sort((a,b) => new Date(b.createdAt).getTime() - new Date(a.createdAt).getTime());
           newActiveId = sortedHistory[0].id;
        } else {
           newActiveId = null;
        }
      }
      
      return {
        ...prevState,
        routineHistory: newHistory,
        activeRoutineId: newActiveId,
      };
    });
  };

=======
  const addRoutineVersion = (schedule: GenerateScheduleOutput) => {
    setAppState(prevState => {
      const newVersion: RoutineVersion = {
        id: `routine_${Date.now()}`,
        name: `Routine - ${new Date().toLocaleString()}`,
        createdAt: new Date().toISOString(),
        schedule: schedule,
      };
      const newHistory = [newVersion, ...prevState.routineHistory].slice(0, 5); // Keep last 5
      return { ...prevState, routineHistory: newHistory, activeRoutineId: newVersion.id };
    });
  };

  const updateRoutineVersion = (id: string, updates: Partial<Omit<RoutineVersion, 'id' | 'createdAt'>>) => {
    setAppState(prevState => {
        const newHistory = prevState.routineHistory.map(v => 
            v.id === id ? { ...v, ...updates } : v
        );
        return { ...prevState, routineHistory: newHistory };
    });
  };

  const deleteRoutineVersion = (id: string) => {
    setAppState(prevState => {
        const newHistory = prevState.routineHistory.filter(v => v.id !== id);
        let newActiveId = prevState.activeRoutineId;
        if (newActiveId === id) {
            newActiveId = newHistory.length > 0 ? newHistory[0].id : null;
        }
        return { ...prevState, routineHistory: newHistory, activeRoutineId: newActiveId };
    });
  };

  const setActiveRoutineId = (id: string | null) => {
      setAppState(prevState => ({ ...prevState, activeRoutineId: id }));
  };

>>>>>>> 311003d8
  return (
    <AppStateContext.Provider value={{ 
        appState, 
        updateState, 
        setFullState,
        updateConfig,
        updateAdjustments,
        isLoading: isLoading || isAuthLoading, 
        setIsLoading,
        isAuthLoading,
        isSyncing,
        user,
        handleGoogleSignIn,
<<<<<<< HEAD
        handleLogout: handleLogout,
=======
        handleLogout: () => handleLogout(true),
        routineHistory: appState.routineHistory,
        activeRoutineId: appState.activeRoutineId,
>>>>>>> 311003d8
        setActiveRoutineId,
        addRoutineVersion,
        updateRoutineVersion,
        deleteRoutineVersion
    }}>
      {children}
    </AppStateContext.Provider>
  );
};<|MERGE_RESOLUTION|>--- conflicted
+++ resolved
@@ -3,7 +3,7 @@
 
 import { createContext, useState, useEffect, useMemo, useCallback, useRef } from "react";
 import { useToast } from "@/hooks/use-toast";
-import type { GenerateScheduleOutput, RoutineVersion } from "@/ai/flows/generate-schedule";
+import type { GenerateScheduleOutput } from "@/ai/flows/generate-schedule";
 import type { SubjectCategory, SubjectPriority } from "@/lib/schedule-generator";
 import { sortTimeSlots } from "@/lib/utils";
 import { getFirebaseAuth, getFirebaseApp } from "@/lib/firebase";
@@ -110,17 +110,11 @@
   user: User | null;
   handleGoogleSignIn: () => void;
   handleLogout: () => void;
-<<<<<<< HEAD
-  setActiveRoutineId: (id: string) => void;
-  addRoutineVersion: (schedule: GenerateScheduleOutput, name: string) => void;
-=======
-  
-  // Routine History Management
+  // Routine history management
   routineHistory: RoutineVersion[];
   activeRoutineId: string | null;
-  setActiveRoutineId: (id: string | null) => void;
-  addRoutineVersion: (schedule: GenerateScheduleOutput) => void;
->>>>>>> 311003d8
+  setActiveRoutineId: (id: string) => void;
+  addRoutineVersion: (schedule: GenerateScheduleOutput, name?: string) => void;
   updateRoutineVersion: (id: string, updates: Partial<Omit<RoutineVersion, 'id' | 'createdAt'>>) => void;
   deleteRoutineVersion: (id: string) => void;
 }
@@ -216,13 +210,9 @@
   adjustments: DEFAULT_ADJUSTMENTS_STATE,
 };
 
-<<<<<<< HEAD
 // Function to strip non-persistent state for saving
 const getPersistentState = (state: AppState): Omit<AppState, 'adjustments' | 'teacherLoad'> => {
   // eslint-disable-next-line @typescript-eslint/no-unused-vars
-=======
-const getPersistentState = (state: AppState): Omit<AppState, 'adjustments' | 'teacherLoad'> => {
->>>>>>> 311003d8
   const { adjustments, teacherLoad, ...persistentState } = state;
   return persistentState;
 };
@@ -236,20 +226,15 @@
   const { toast } = useToast();
   const driveServiceRef = useRef<GoogleDriveService | null>(null);
   const stateRef = useRef(appState);
-<<<<<<< HEAD
   const saveTimeoutRef = useRef<NodeJS.Timeout | null>(null);
 
-=======
-  const isInitialLoadDone = useRef(false);
->>>>>>> 311003d8
 
   useEffect(() => {
     stateRef.current = appState;
   }, [appState]);
-<<<<<<< HEAD
 
   const activeRoutine = useMemo(() => {
-    if (!appState.activeRoutineId) return null;
+    if (!appState.activeRoutineId || !appState.routineHistory) return null;
     return appState.routineHistory.find(r => r.id === appState.activeRoutineId);
   }, [appState.routineHistory, appState.activeRoutineId]);
 
@@ -334,64 +319,21 @@
     setIsSyncing(true);
     try {
       await driveServiceRef.current.saveBackup(getPersistentState(stateToSave));
-=======
-  
-  const saveStateToDrive = useCallback(async (showToast = false) => {
-    if (!driveServiceRef.current || !driveServiceRef.current.isReady() || !user) return;
-    setIsSyncing(true);
-    try {
-      await driveServiceRef.current.saveBackup(getPersistentState(stateRef.current));
-      if (showToast) toast({ title: "Progress Saved", description: "Your data has been saved to Google Drive." });
->>>>>>> 311003d8
     } catch (error: any) {
       console.error("Failed to save state to Google Drive:", error);
        if (error.message.includes('401') || error.message.includes('Authentication Error')) {
             toast({ variant: "destructive", title: "Authentication Error", description: "Please log out and log in again to refresh your session.", duration: 5000 });
-<<<<<<< HEAD
             await signOut(getFirebaseAuth());
-=======
-            await handleLogout(false);
->>>>>>> 311003d8
         } else {
             toast({ variant: "destructive", title: "Sync Failed", description: "Could not save data to Google Drive." });
         }
     } finally {
       setIsSyncing(false);
     }
-<<<<<<< HEAD
   }, [toast]);
-=======
-  }, [toast, user]);
-  
-  const saveStateToLocalStorage = useCallback(() => {
-    try {
-      const stateToSave = getPersistentState(stateRef.current);
-      localStorage.setItem('schoolRoutineAppState', JSON.stringify(stateToSave));
-    } catch (error) {
-      console.error("Failed to save state to local storage:", error);
-    }
-  }, []);
-
-  const debouncedSave = useRef(
-    (() => {
-      let timeout: NodeJS.Timeout;
-      return () => {
-        clearTimeout(timeout);
-        timeout = setTimeout(() => {
-          if (user) {
-            saveStateToDrive(false);
-          } else {
-            saveStateToLocalStorage();
-          }
-        }, 2000); 
-      };
-    })()
-  ).current;
->>>>>>> 311003d8
 
   // Debounced save effect
   useEffect(() => {
-<<<<<<< HEAD
     if (isLoading || isAuthLoading) return;
 
     if (saveTimeoutRef.current) {
@@ -413,112 +355,10 @@
     };
   }, [appState, user, isLoading, isAuthLoading, saveStateToDrive]);
 
-=======
-      if (isInitialLoadDone.current) {
-        debouncedSave();
-      }
-  }, [appState, user, debouncedSave]);
-
-  const setFullState = (newState: Partial<AppState>) => {
-    setAppState(prevState => {
-      const mergedConfig = { ...DEFAULT_APP_STATE.config, ...newState.config };
-      const mergedState = { 
-          ...DEFAULT_APP_STATE,
-          ...prevState, 
-          ...newState, 
-          config: mergedConfig,
-          adjustments: DEFAULT_ADJUSTMENTS_STATE
-      };
-      
-      if(mergedState.timeSlots) mergedState.timeSlots = sortTimeSlots(mergedState.timeSlots);
-      
-      // Ensure activeRoutineId is valid
-      if (mergedState.routineHistory.length > 0 && !mergedState.routineHistory.find(r => r.id === mergedState.activeRoutineId)) {
-        mergedState.activeRoutineId = mergedState.routineHistory[0].id;
-      }
-      if(mergedState.routineHistory.length === 0) {
-        mergedState.activeRoutineId = null;
-      }
-
-      return mergedState;
-    });
-  };
-  
-  const loadStateFromDrive = useCallback(async (driveService: GoogleDriveService) => {
-      setIsLoading(true);
-      try {
-        const loadedState = await driveService.loadBackup();
-        if (loadedState && loadedState.teachers) {
-          setFullState(loadedState);
-          toast({ title: "Data Loaded", description: "Restored your data from Google Drive." });
-        } else {
-            setFullState(DEFAULT_APP_STATE);
-            toast({ title: "No backup found", description: "Starting fresh. Your work will be saved automatically to Google Drive." });
-            await driveService.saveBackup(getPersistentState(DEFAULT_APP_STATE));
-        }
-      } catch (error) {
-        console.error("Failed to load from Drive:", error);
-        toast({ variant: "destructive", title: "Load Failed", description: "Using local data." });
-      } finally {
-        setIsLoading(false);
-        isInitialLoadDone.current = true;
-      }
-  }, [toast]);
-  
-  const loadStateFromLocalStorage = useCallback(() => {
-      setIsLoading(true);
-      try {
-          const savedStateJSON = localStorage.getItem('schoolRoutineAppState');
-          if (savedStateJSON) {
-              const savedState = JSON.parse(savedStateJSON);
-              setFullState(savedState);
-          } else {
-              setFullState(DEFAULT_APP_STATE);
-          }
-      } catch (error) {
-          console.error("Failed to load from local storage:", error);
-          setFullState(DEFAULT_APP_STATE);
-      } finally {
-        setIsLoading(false);
-        isInitialLoadDone.current = true;
-      }
-  }, []);
-
-  const handleGoogleSignIn = async () => {
-    setIsAuthLoading(true);
-    const auth = getFirebaseAuth();
-    const provider = new GoogleAuthProvider();
-    provider.addScope('https://www.googleapis.com/auth/drive.file');
-    try {
-      const result = await signInWithPopup(auth, provider);
-      const credential = GoogleAuthProvider.credentialFromResult(result);
-      if (credential?.accessToken) {
-        setUser(result.user);
-        if (!driveServiceRef.current) driveServiceRef.current = new GoogleDriveService();
-        await driveServiceRef.current.init(credential.accessToken);
-        
-        // Sync local storage to drive if there's data
-        const localDataJSON = localStorage.getItem('schoolRoutineAppState');
-        if (localDataJSON) {
-            const localData = JSON.parse(localDataJSON);
-            await driveServiceRef.current.saveBackup(localData);
-            localStorage.removeItem('schoolRoutineAppState');
-        }
-        await loadStateFromDrive(driveServiceRef.current);
-      }
-    } catch (error) {
-        console.error("Google Sign-In Error:", error);
-        toast({ variant: "destructive", title: "Login Failed", description: (error as AuthError).message });
-    } finally {
-       setIsAuthLoading(false); 
-    }
-  };
->>>>>>> 311003d8
 
   const handleLogout = useCallback(async () => {
     const auth = getFirebaseAuth();
     setIsAuthLoading(true);
-<<<<<<< HEAD
     if (user && driveServiceRef.current?.isReady()) {
         toast({ title: "Saving your work...", description: "Saving final changes to Google Drive." });
         if (saveTimeoutRef.current) clearTimeout(saveTimeoutRef.current);
@@ -599,106 +439,14 @@
     });
     return () => unsubscribe();
   }, [setFullState, toast]);
-=======
-    if (withSave && user && driveServiceRef.current?.isReady()) {
-        await saveStateToDrive(true);
-    }
-    await signOut(auth);
-    setUser(null);
-    driveServiceRef.current = null;
-    isInitialLoadDone.current = false;
-    setFullState(DEFAULT_APP_STATE); // Reset to default state
-    loadStateFromLocalStorage(); // Load any potentially existing local data
-    setIsAuthLoading(false);
-    toast({ title: "Logged Out", description: "You are now working in offline mode." });
-  }, [user, saveStateToDrive, toast, loadStateFromLocalStorage]);
-
-  useEffect(() => {
-    const auth = getFirebaseAuth();
-    const unsubscribe = onAuthStateChanged(auth, async (currentUser) => {
-      if (currentUser) {
-        if (!user || user.uid !== currentUser.uid) { // new login or refresh
-          setUser(currentUser);
-          setIsAuthLoading(true);
-          const idTokenResult = await currentUser.getIdTokenResult(true);
-          const credential = GoogleAuthProvider.credential(idTokenResult.token);
-          if (credential?.accessToken) {
-            if (!driveServiceRef.current) driveServiceRef.current = new GoogleDriveService();
-            await driveServiceRef.current.init(credential.accessToken);
-            await loadStateFromDrive(driveServiceRef.current);
-          }
-           setIsAuthLoading(false);
-        }
-      } else { // No user logged in
-        setUser(null);
-        driveServiceRef.current = null;
-        if (!isInitialLoadDone.current) { // only load from local on initial app load
-          loadStateFromLocalStorage();
-        }
-      }
-    });
-    return () => unsubscribe();
-  // eslint-disable-next-line react-hooks/exhaustive-deps
-  }, []);
->>>>>>> 311003d8
-
-  const activeRoutine = useMemo(() => {
-    if (!appState.activeRoutineId || !appState.routineHistory) return null;
-    return appState.routineHistory.find(r => r.id === appState.activeRoutineId) || null;
-  }, [appState.activeRoutineId, appState.routineHistory]);
-
-  const calculatedTeacherLoad = useMemo(() => {
-    const load: TeacherLoad = {};
-    if (!activeRoutine?.schedule.schedule || !appState.teachers) return {};
-
-    const days = ["Monday", "Tuesday", "Wednesday", "Thursday", "Friday", "Saturday", "Total"];
-    
-    appState.teachers.forEach(teacher => {
-        load[teacher] = {};
-        days.forEach(day => {
-            load[teacher][day] = { total: 0, main: 0, additional: 0 };
-        });
-    });
-
-    activeRoutine.schedule.schedule.forEach(entry => {
-        if(entry.subject === "Prayer" || entry.subject === "Lunch" || entry.subject === "---") return;
-        
-        const teachersInEntry = entry.teacher.split(' & ').map(t => t.trim());
-        const subjectsInEntry = entry.subject.split(' / ').map(s => s.trim());
-
-        teachersInEntry.forEach((teacher, index) => {
-            if (teacher && teacher !== "N/A" && load[teacher]) {
-                const subject = subjectsInEntry[index] || subjectsInEntry[0];
-                const category = appState.config.subjectCategories[subject] || 'additional';
-
-                if (load[teacher][entry.day]) {
-                    load[teacher][entry.day].total++;
-                    if (category === 'main') load[teacher][entry.day].main++;
-                    else load[teacher][entry.day].additional++;
-                }
-                
-                load[teacher].Total.total++;
-                if (category === 'main') load[teacher].Total.main++;
-                else load[teacher].Total.additional++;
-            }
-        });
-    });
-
-    return load;
-  }, [activeRoutine, appState.teachers, appState.config.subjectCategories]);
-
-  useEffect(() => {
-    updateState('teacherLoad', calculatedTeacherLoad);
-  // eslint-disable-next-line react-hooks/exhaustive-deps
-  }, [calculatedTeacherLoad]);
-  
+
   const updateState = useCallback(<K extends keyof AppState>(key: K, value: AppState[K]) => {
     setAppState(prevState => {
       const newState = { ...prevState, [key]: value };
       if (key === 'timeSlots' && Array.isArray(value)) {
         newState.timeSlots = sortTimeSlots(value as string[]);
       }
-      if (['teachers', 'classes', 'subjects', 'timeSlots'].includes(key as string)) {
+      if (['teachers', 'classes', 'subjects', 'timeSlots', 'rooms'].includes(key as string)) {
           newState.routineHistory = [];
           newState.activeRoutineId = null;
           newState.teacherLoad = {};
@@ -713,13 +461,8 @@
      setAppState(prevState => ({
         ...prevState,
         config: { ...prevState.config, [key]: value },
-<<<<<<< HEAD
         routineHistory: [], 
         activeRoutineId: null,
-=======
-        routineHistory: [],
-        activeRoutineId: null, 
->>>>>>> 311003d8
         teacherLoad: {},
         adjustments: DEFAULT_ADJUSTMENTS_STATE,
     }));
@@ -732,16 +475,11 @@
     }));
   }, []);
   
-<<<<<<< HEAD
-  const setActiveRoutineId = (id: string) => {
-    updateState('activeRoutineId', id);
-  };
-
-  const addRoutineVersion = (schedule: GenerateScheduleOutput, name: string) => {
+  const addRoutineVersion = useCallback((schedule: GenerateScheduleOutput, name?: string) => {
     const newVersion: RoutineVersion = {
       id: `routine_${Date.now()}`,
       createdAt: new Date().toISOString(),
-      name,
+      name: name || `Routine - ${new Date().toLocaleString()}`,
       schedule,
     };
 
@@ -753,18 +491,18 @@
             activeRoutineId: newVersion.id,
         }
     });
-  };
-
-  const updateRoutineVersion = (id: string, updates: Partial<Omit<RoutineVersion, 'id' | 'createdAt'>>) => {
+  }, []);
+
+  const updateRoutineVersion = useCallback((id: string, updates: Partial<Omit<RoutineVersion, 'id' | 'createdAt'>>) => {
     setAppState(prevState => ({
       ...prevState,
       routineHistory: prevState.routineHistory.map(r => 
         r.id === id ? { ...r, ...updates } : r
       )
     }));
-  };
-
-  const deleteRoutineVersion = (id: string) => {
+  }, []);
+
+  const deleteRoutineVersion = useCallback((id: string) => {
     setAppState(prevState => {
       const newHistory = prevState.routineHistory.filter(r => r.id !== id);
       let newActiveId = prevState.activeRoutineId;
@@ -784,47 +522,8 @@
         activeRoutineId: newActiveId,
       };
     });
-  };
-
-=======
-  const addRoutineVersion = (schedule: GenerateScheduleOutput) => {
-    setAppState(prevState => {
-      const newVersion: RoutineVersion = {
-        id: `routine_${Date.now()}`,
-        name: `Routine - ${new Date().toLocaleString()}`,
-        createdAt: new Date().toISOString(),
-        schedule: schedule,
-      };
-      const newHistory = [newVersion, ...prevState.routineHistory].slice(0, 5); // Keep last 5
-      return { ...prevState, routineHistory: newHistory, activeRoutineId: newVersion.id };
-    });
-  };
-
-  const updateRoutineVersion = (id: string, updates: Partial<Omit<RoutineVersion, 'id' | 'createdAt'>>) => {
-    setAppState(prevState => {
-        const newHistory = prevState.routineHistory.map(v => 
-            v.id === id ? { ...v, ...updates } : v
-        );
-        return { ...prevState, routineHistory: newHistory };
-    });
-  };
-
-  const deleteRoutineVersion = (id: string) => {
-    setAppState(prevState => {
-        const newHistory = prevState.routineHistory.filter(v => v.id !== id);
-        let newActiveId = prevState.activeRoutineId;
-        if (newActiveId === id) {
-            newActiveId = newHistory.length > 0 ? newHistory[0].id : null;
-        }
-        return { ...prevState, routineHistory: newHistory, activeRoutineId: newActiveId };
-    });
-  };
-
-  const setActiveRoutineId = (id: string | null) => {
-      setAppState(prevState => ({ ...prevState, activeRoutineId: id }));
-  };
-
->>>>>>> 311003d8
+  }, []);
+
   return (
     <AppStateContext.Provider value={{ 
         appState, 
@@ -838,14 +537,10 @@
         isSyncing,
         user,
         handleGoogleSignIn,
-<<<<<<< HEAD
         handleLogout: handleLogout,
-=======
-        handleLogout: () => handleLogout(true),
         routineHistory: appState.routineHistory,
         activeRoutineId: appState.activeRoutineId,
->>>>>>> 311003d8
-        setActiveRoutineId,
+        setActiveRoutineId: (id: string) => updateState('activeRoutineId', id),
         addRoutineVersion,
         updateRoutineVersion,
         deleteRoutineVersion
@@ -853,4 +548,6 @@
       {children}
     </AppStateContext.Provider>
   );
-};+};
+
+    