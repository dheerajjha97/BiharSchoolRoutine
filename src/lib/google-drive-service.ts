
import type { AppState } from '@/context/app-state-provider';

const BACKUP_FILE_NAME = 'school-routine-backup.bsr';
const BACKUP_MIME_TYPE = 'application/json';

export class GoogleDriveService {
  private accessToken: string | null = null;

  public async init(token: string) {
    this.accessToken = token;
  }

  public isReady(): boolean {
    return !!this.accessToken;
  }

  private async getFileId(): Promise<string | null> {
    if (!this.isReady()) throw new Error('Google Drive API not ready.');

    const headers = new Headers({
      'Authorization': `Bearer ${this.accessToken}`,
    });

    const query = encodeURIComponent(`name='${BACKUP_FILE_NAME}' and mimeType='${BACKUP_MIME_TYPE}' and trashed=false`);
    const url = `https://www.googleapis.com/drive/v3/files?q=${query}&spaces=drive&fields=files(id,name)`;

    const response = await fetch(url, { method: 'GET', headers });
    if (!response.ok) {
        const errorText = await response.text();
        console.error('Error listing files:', errorText);
        throw new Error(`Failed to list files from Google Drive. Status: ${response.status}. Message: ${errorText}`);
    }
    
    const data = await response.json();
    if (data.files && data.files.length > 0) {
      return data.files[0].id;
    }
    return null;
  }

  public async loadBackup(): Promise<Omit<AppState, 'adjustments' | 'teacherLoad'> | null> {
    if (!this.isReady()) throw new Error('Google Drive API not ready.');
    
    const fileId = await this.getFileId();
    if (!fileId) {
      return null;
    }
    
    const headers = new Headers({
      'Authorization': `Bearer ${this.accessToken}`,
    });
    
    const url = `https://www.googleapis.com/drive/v3/files/${fileId}?alt=media`;

    const response = await fetch(url, { method: 'GET', headers });

    if (!response.ok) {
        const errorText = await response.text();
        console.error('Error loading backup:', errorText);
        throw new Error(`Failed to load backup from Google Drive. Status: ${response.status}. Message: ${errorText}`);
    }

    try {
        return await response.json();
    } catch (e) {
        console.error("Failed to parse JSON from Drive backup", e);
        return null;
    }
  }

  public async saveBackup(state: Omit<AppState, 'adjustments' | 'teacherLoad'>): Promise<void> {
    if (!this.isReady()) throw new Error('Google Drive API not ready.');

    const fileId = await this.getFileId();
    const backupData = JSON.stringify(state, null, 2);
    const blob = new Blob([backupData], { type: BACKUP_MIME_TYPE });
    
<<<<<<< HEAD
    const headers = new Headers({ 'Authorization': `Bearer ${this.accessToken}` });
    const form = new FormData();
    const metadata = { name: BACKUP_FILE_NAME, mimeType: BACKUP_MIME_TYPE };

    form.append('metadata', new Blob([JSON.stringify(metadata)], { type: 'application/json' }));
    form.append('file', blob, BACKUP_FILE_NAME);

    const uploadUrl = fileId 
      ? `https://www.googleapis.com/upload/drive/v3/files/${fileId}?uploadType=multipart`
      : `https://www.googleapis.com/upload/drive/v3/files?uploadType=multipart`;
      
    const method = fileId ? 'PATCH' : 'POST';

    const response = await fetch(uploadUrl, {
      method,
      headers,
      body: form,
    });
    
    if (!response.ok) {
      const errorText = await response.text();
      console.error(`Error ${method === 'POST' ? 'creating' : 'updating'} file:`, errorText);
      throw new Error(`Failed to ${method === 'POST' ? 'create' : 'update'} backup file. Status: ${response.status}. Message: ${errorText}`);
=======
    const headers = new Headers({ 'Authorization': 'Bearer ' + this.accessToken });

    if (fileId) {
      // If file exists, update it using PATCH
      const form = new FormData();
      const metadata = { name: BACKUP_FILE_NAME, mimeType: BACKUP_MIME_TYPE };
      form.append('metadata', new Blob([JSON.stringify(metadata)], { type: 'application/json' }));
      form.append('file', blob);
      
      const response = await fetch(`https://www.googleapis.com/upload/drive/v3/files/${fileId}?uploadType=multipart`, {
        method: 'PATCH',
        headers,
        body: form,
      });

      if (!response.ok) {
        const error = await response.json();
        console.error('Error updating file:', error);
        throw new Error('Failed to update backup file.');
      }

    } else {
      // If file doesn't exist, create a new one using POST
      const form = new FormData();
      const metadata = { name: BACKUP_FILE_NAME, mimeType: BACKUP_MIME_TYPE, parents: ['root'] };
      form.append('metadata', new Blob([JSON.stringify(metadata)], { type: 'application/json' }));
      form.append('file', blob);

      const response = await fetch(`https://www.googleapis.com/upload/drive/v3/files?uploadType=multipart`, {
        method: 'POST',
        headers,
        body: form,
      });
      if (!response.ok) {
        const error = await response.json();
        console.error('Error creating file:', error);
        throw new Error('Failed to create backup file.');
      }
>>>>>>> 311003d8
    }
  }
}<|MERGE_RESOLUTION|>--- conflicted
+++ resolved
@@ -76,46 +76,19 @@
     const backupData = JSON.stringify(state, null, 2);
     const blob = new Blob([backupData], { type: BACKUP_MIME_TYPE });
     
-<<<<<<< HEAD
-    const headers = new Headers({ 'Authorization': `Bearer ${this.accessToken}` });
-    const form = new FormData();
-    const metadata = { name: BACKUP_FILE_NAME, mimeType: BACKUP_MIME_TYPE };
-
-    form.append('metadata', new Blob([JSON.stringify(metadata)], { type: 'application/json' }));
-    form.append('file', blob, BACKUP_FILE_NAME);
-
-    const uploadUrl = fileId 
-      ? `https://www.googleapis.com/upload/drive/v3/files/${fileId}?uploadType=multipart`
-      : `https://www.googleapis.com/upload/drive/v3/files?uploadType=multipart`;
-      
-    const method = fileId ? 'PATCH' : 'POST';
-
-    const response = await fetch(uploadUrl, {
-      method,
-      headers,
-      body: form,
-    });
-    
-    if (!response.ok) {
-      const errorText = await response.text();
-      console.error(`Error ${method === 'POST' ? 'creating' : 'updating'} file:`, errorText);
-      throw new Error(`Failed to ${method === 'POST' ? 'create' : 'update'} backup file. Status: ${response.status}. Message: ${errorText}`);
-=======
     const headers = new Headers({ 'Authorization': 'Bearer ' + this.accessToken });
 
     if (fileId) {
-      // If file exists, update it using PATCH
-      const form = new FormData();
+      const formData = new FormData();
       const metadata = { name: BACKUP_FILE_NAME, mimeType: BACKUP_MIME_TYPE };
-      form.append('metadata', new Blob([JSON.stringify(metadata)], { type: 'application/json' }));
-      form.append('file', blob);
+      formData.append('metadata', new Blob([JSON.stringify(metadata)], { type: 'application/json' }));
+      formData.append('file', blob);
       
       const response = await fetch(`https://www.googleapis.com/upload/drive/v3/files/${fileId}?uploadType=multipart`, {
         method: 'PATCH',
         headers,
-        body: form,
+        body: formData,
       });
-
       if (!response.ok) {
         const error = await response.json();
         console.error('Error updating file:', error);
@@ -123,23 +96,23 @@
       }
 
     } else {
-      // If file doesn't exist, create a new one using POST
-      const form = new FormData();
+      const formData = new FormData();
       const metadata = { name: BACKUP_FILE_NAME, mimeType: BACKUP_MIME_TYPE, parents: ['root'] };
-      form.append('metadata', new Blob([JSON.stringify(metadata)], { type: 'application/json' }));
-      form.append('file', blob);
+      formData.append('metadata', new Blob([JSON.stringify(metadata)], { type: 'application/json' }));
+      formData.append('file', blob);
 
       const response = await fetch(`https://www.googleapis.com/upload/drive/v3/files?uploadType=multipart`, {
         method: 'POST',
         headers,
-        body: form,
+        body: formData,
       });
       if (!response.ok) {
         const error = await response.json();
         console.error('Error creating file:', error);
         throw new Error('Failed to create backup file.');
       }
->>>>>>> 311003d8
     }
   }
-}+}
+
+    